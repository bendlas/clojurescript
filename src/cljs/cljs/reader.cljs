;   Copyright (c) Rich Hickey. All rights reserved.
;   The use and distribution terms for this software are covered by the
;   Eclipse Public License 1.0 (http://opensource.org/licenses/eclipse-1.0.php)
;   which can be found in the file epl-v10.html at the root of this distribution.
;   By using this software in any fashion, you are agreeing to be bound by
;   the terms of this license.
;   You must not remove this notice, or any other, from this software.

(ns cljs.reader
  (:require [goog.string :as gstring
             goog.string.StringBuffer :as gsb]))

(defprotocol PushbackReader
  (read-char [reader] "Returns the next char from the Reader,
nil if the end of stream has been reached")
  (unread [reader ch] "Push back a single character on to the stream"))

;; This implementation is quite inefficient. It can be improved by using an index into the original string
;; and using a seperate buffer to store pushed data.
(deftype StringPushbackReader [state]
  PushbackReader
  (read-char [reader] (let [original @state]
                      (reset! state (subs original 1))
                      (first original)))
  (unread [reader ch] (reset! state (str ch @state))))

(defn push-back-reader [s]
  "Creates a StringPushbackReader from a given string"
  (StringPushbackReader. (atom s)))

;;;;;;;;;;;;;;;;;;;;;;;;;;;;;;;;;;;;;;;;;;;;;;;;;;;;;;;;;;;;;;;;;
;; predicates
;;;;;;;;;;;;;;;;;;;;;;;;;;;;;;;;;;;;;;;;;;;;;;;;;;;;;;;;;;;;;;;;;

(defn- whitespace?
  "Checks whether a given character is whitespace"
  [ch]
  (or (gstring/isBreakingWhitespace ch) (= \, ch)))

(defn- numeric?
  "Checks whether a given character is numeric"
  [ch]
  (gstring/isNumeric ch))

(defn- comment-prefix?
  "Checks whether the character begins a comment."
  [ch]
  (= \; ch))

(defn- number-literal?
  "Checks whether the reader is at the start of a number literal"
  [reader ch]
  (or (numeric? ch)
      (and (or (= \+ ch) (= \- ch))
           (numeric? (let [next-ch (read-char reader)]
                       (unread next-ch)
                       next-ch)))))

(declare read macros dispatch-macros)

;;;;;;;;;;;;;;;;;;;;;;;;;;;;;;;;;;;;;;;;;;;;;;;;;;;;;;;;;;;;;;;;;
;; read helpers
;;;;;;;;;;;;;;;;;;;;;;;;;;;;;;;;;;;;;;;;;;;;;;;;;;;;;;;;;;;;;;;;;

(defn macro-terminating? [ch]
  (and (not= ch "#") (not= ch "\'") (contains? macros ch)))

(defn read-token
  [rdr initch]
  (loop [sb (gsb/StringBuffer. initch)
         ch (read-char rdr)]
    (if (or (nil? ch)
            (whitespace? ch)
            (macro-terminating? ch))
      (do (unread rdr ch) (.toString gsb))
      (recur (do (.append sb ch) sb) (read-char rdr)))))

(defn- skip-line
  "Advances the reader to the end of a line. Returns the reader"
  [reader]
  (let [ch (read-char reader)]
    (if (or (= ch \n) (= ch \r) (nil? ch))
      reader
      (recur reader))))

(def int-pattern (re-pattern "([-+]?)(?:(0)|([1-9][0-9]*)|0[xX]([0-9A-Fa-f]+)|0([0-7]+)|([1-9][0-9]?)[rR]([0-9A-Za-z]+)|0[0-9]+)(N)?"))
(def ratio-pattern (re-pattern "([-+]?[0-9]+)/([0-9]+)"))
(def float-pattern (re-pattern "([-+]?[0-9]+(\\.[0-9]*)?([eE][-+]?[0-9]+)?)(M)?"))

(defn- match-int
  [s]
  (let [[substr groups] (re-find int-pattern s)]
    (if (nth groups 2)
      0
      (let [negate (if (= "-" (nth groups 1)) -1 1) 
            [[n radix]] (cond
                         (nth groups 3) [(nth groups 3) 10]
                         (nth groups 4) [(nth groups 4) 16]
                         (nth groups 5) [(nth groups 5) 8]
                         (nth groups 7) [(nth groups 7) (goog.global/parseInt (nth groups 7))] 
                         :default [nil nil])]
        (if (nil? n)
          nil
          (* negate (goog.global/parseInt n radix)))))))

(defn- match-ratio
  [s]
  (let [[substr groups] (re-find ratio-pattern s)
        numinator (nth groups 1)
        denominator (nth groups 2)]
    (/ (goog.global/parseInt numinator) (goog.global/parseInt denominator))))

(defn- match-float
  [s]
  (goog.global/parseFloat s))

(defn- match-number
  [s]
  (cond
   (re-matches int-pattern s) (match-int s)
   (re-matches ratio-pattern s) (match-ratio s)
   (re-matches float-pattern s) (match-float s)
   :default (throw (str "Invalid number format [" s "]"))))

(def escape-char-map {\t "\t"
                      \r "\r"
                      \n "\n"
                      \\ \\
                      \" \"
                      \b "\b"
                      \f "\f"})

(defn read-unicode-char
  [reader initch]
  (throw "Unicode characters not supported by reader (yet)"))

(defn escape-char
  [buffer reader]
  (let [ch (read-char reader)
        mapresult (get escape-char-map ch)]
    (if mapresult
      mapresult
      (if (or (= \u ch) (numeric? ch))
        (read-unicode-char reader ch)
        (throw (str "Unsupported escape charater: \\" ch))))))

(defn read-past
  "Read until first character that doesn't match pred, returning
   char."
  [pred rdr]
  (loop [ch (read-char rdr)]
    (if (pred ch)
      (recur (read-char rdr))
      ch)))

(defn read-delimited-list
  [delim rdr recursive?]
  (loop [a []]
    (let [ch (read-past whitespace? rdr)]
      (when-not ch (throw "EOF"))
      (if (= delim ch)
        a
        (if-let [macrofn (get dispatch-macros ch)]
          (let [mret (macrofn rdr ch)]
            (recur (if (= mret rdr) a (conj a mret))))
          (do
            (unread rdr ch)
            (let [o (read rdr true nil recursive?)]
              (recur (if (= o rdr) a (conj a o))))))))))

;;;;;;;;;;;;;;;;;;;;;;;;;;;;;;;;;;;;;;;;;;;;;;;;;;;;;;;;;;;;;;;;;
;; data structure readers
;;;;;;;;;;;;;;;;;;;;;;;;;;;;;;;;;;;;;;;;;;;;;;;;;;;;;;;;;;;;;;;;;

(defn not-implemented
  [rdr ch]
  (throw (str "Reader for " ch " not implemented yet")))

(defn read-dispatch
  [rdr _]
  (let [ch (read-char rdr)
        dm (get dispatch-macros ch)]
    (if dm
      (dm rdr _)
      (throw (str "No dispatch macro for " ch)))))

(defn read-unmatched-delimiter
  [rdr ch]
  (throw (str "Unmached delimiter " ch)))

(defn read-list
  [rdr _]
  (apply list (read-delimited-list ")" rdr true)))

(defn read-vector
  [rdr _]
  (read-delimited-list "]" rdr true))

(defn read-map
  [rdr _]
  (let [l (read-delimited-list "}" rdr true)]
    (when (odd? (count l))
      (throw "Map literal must contain an even number of forms"))
    (apply hash-map l)))

(defn read-set
  [rdr _]
  (set (read-delimited-list "}" rdr true)))

(defn read-number
  [reader initch]
  (loop [buffer (gsb/StringBuffer. initch)
         ch (read-char reader)]
    (if (or (nil? ch) (whitespace? ch) (contains? macros ch))
      (do
        (unread reader ch)
        (match-number (.toString buffer)))
      (recur (do (.append buffer ch) buffer) (read-char reader)))))

(defn read-string
  [reader _]
  (loop [buffer (gsb/StringBuffer.)
         ch (read-char reader)]
    (cond
     (nil? ch) (throw "EOF while reading string")
     (= "\\" ch) (recur (escape-char buffer reader) (read-char reader))
     (= \" ch) (.toString buffer)
     :default (recur (do (.append buffer ch) buffer) (read-char reader)))))

(defn read-symbol
  [reader initch]
  (let [token (read-token reader initch)]
    (if (gstring/contains token "/")
      (symbol (subs token 0 (.indexOf token "/"))
              (subs (inc (.indexOf token "/")) (.length token)))
      (symbol token))))

(defn read-keyword
  [reader initch]
  (let [token (read-token reader (read-char reader))]
    (if (gstring/contains token "/")
      (keyword (subs token 0 (.indexOf token "/"))
              (subs (inc (.indexOf token "/")) (.length token)))
      (keyword token))))

(defn desugar-meta
  [f]
  (cond
   (symbol? f) {:tag f}
   (string? f) {:tag f}
   (keyword? f) {f true}
   :else f))

(defn wrapping-reader
  [sym]
  (fn [rdr _]
    (list sym (read rdr true nil true))))

(defn read-meta
  [rdr _]
  (let [m (desugar-meta (read rdr true nil true))]
    (when-not (map? m)
      (throw "Metadata must be Symbol,Keyword,String or Map"))
    (let [o (read rdr true nil true)]
      (if (satisfies? IWithMeta o)
        (with-meta o (merge (meta o) m))
        (throw "Metadata can only be applied to IWithMetas")))))

(def macros
<<<<<<< HEAD
     { \" read-string
       \: read-keyword
       \; not-implemented ;; never hit this
       \' not-implemented
       \@ not-implemented
       \^ read-meta
       \` not-implemented
       \~ not-implemented
       \( read-list
       \) read-unmatched-delimiter
       \[ read-vector
       \] read-unmatched-delimiter
       \{ read-map
       \} read-unmatched-delimiter
       \\ read-char
       \% not-implemented
       \# read-dispatch
       })
=======
  { \" read-string
    \; not-implemented ;; never hit this
    \' (wrapping-reader 'quote)
    \@ (wrapping-reader 'deref)
    \^ read-meta
    \` not-implemented
    \~ not-implemented
    \( read-list
    \) read-unmatched-delimiter
    \[ read-vector
    \] read-unmatched-delimiter
    \{ read-map
    \} read-unmatched-delimiter
    \\ read-char
    \% not-implemented
    \# read-dispatch
    })
>>>>>>> 4b302d87

(def dispatch-macros
  {"{" read-set})

(defn read
  "Reads the first object from a PushbackReader. Returns the object read.
Returns sentinel if the reader did not contain any forms."
  [reader eof-is-error sentinel is-recursive]
  (let [ch (read-char reader)] 
    (cond
     (nil? ch) sentinel
     (whitespace? ch) (recur reader eof-is-error sentinel is-recursive)
     (comment-prefix? ch) (recur (skip-line reader) eof-is-error sentinel is-recursive)
     (macros ch) ((macros ch) reader ch)
     :default (read-symbol reader ch))))

(defn read-all
  "Reads a lazy sequence of objects from a reader."
  [reader]
  (lazy-seq (cons (read reader) (read-all reader))))<|MERGE_RESOLUTION|>--- conflicted
+++ resolved
@@ -267,12 +267,11 @@
         (throw "Metadata can only be applied to IWithMetas")))))
 
 (def macros
-<<<<<<< HEAD
      { \" read-string
        \: read-keyword
        \; not-implemented ;; never hit this
-       \' not-implemented
-       \@ not-implemented
+       \' (wrapping-reader 'quote)
+       \@ (wrapping-reader 'deref)
        \^ read-meta
        \` not-implemented
        \~ not-implemented
@@ -286,25 +285,6 @@
        \% not-implemented
        \# read-dispatch
        })
-=======
-  { \" read-string
-    \; not-implemented ;; never hit this
-    \' (wrapping-reader 'quote)
-    \@ (wrapping-reader 'deref)
-    \^ read-meta
-    \` not-implemented
-    \~ not-implemented
-    \( read-list
-    \) read-unmatched-delimiter
-    \[ read-vector
-    \] read-unmatched-delimiter
-    \{ read-map
-    \} read-unmatched-delimiter
-    \\ read-char
-    \% not-implemented
-    \# read-dispatch
-    })
->>>>>>> 4b302d87
 
 (def dispatch-macros
   {"{" read-set})
