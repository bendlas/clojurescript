;   Copyright (c) Rich Hickey. All rights reserved.
;   The use and distribution terms for this software are covered by the
;   Eclipse Public License 1.0 (http://opensource.org/licenses/eclipse-1.0.php)
;   which can be found in the file epl-v10.html at the root of this distribution.
;   By using this software in any fashion, you are agreeing to be bound by
;   the terms of this license.
;   You must not remove this notice, or any other, from this software.

(set! *warn-on-reflection* true)

(ns cljs.compiler
  (:refer-clojure :exclude [munge macroexpand-1])
  (:require [clojure.java.io :as io]
            [clojure.string :as string])
  (:import java.lang.StringBuilder))

(declare resolve-var)
(require 'cljs.core)

(def js-reserved
  #{"abstract" "boolean" "break" "byte" "case"
    "catch" "char" "class" "const" "continue"
    "debugger" "default" "delete" "do" "double"
    "else" "enum" "export" "extends" "final"
    "finally" "float" "for" "function" "goto" "if"
    "implements" "import" "in" "instanceof" "int"
    "interface" "let" "long" "native" "new"
    "package" "private" "protected" "public"
    "return" "short" "static" "super" "switch"
    "synchronized" "this" "throw" "throws"
    "transient" "try" "typeof" "var" "void"
    "volatile" "while" "with" "yield" "methods"})

(def cljs-reserved-file-names #{"deps.cljs"})

(defonce namespaces (atom '{cljs.core {:name cljs.core}
                            cljs.user {:name cljs.user}}))

(def ^:dynamic *cljs-ns* 'cljs.user)
(def ^:dynamic *cljs-file* nil)
(def ^:dynamic *cljs-warn-on-undeclared* false)
(def ^:dynamic *cljs-warn-on-redef* true)

(defmacro ^:private debug-prn
  [& args]
  `(.println System/err (str ~@args)))

(defn munge [s]
  (let [ss (str s)
        ms (if (.contains ss "]")
             (let [idx (inc (.lastIndexOf ss "]"))]
               (str (subs ss 0 idx)
                    (clojure.lang.Compiler/munge (subs ss idx))))
             (clojure.lang.Compiler/munge ss))
        ms (if (js-reserved ms) (str ms "$") ms)]
    (if (symbol? s)
      (symbol ms)
      ms)))

(defn confirm-var-exists [env prefix suffix]
  (when *cljs-warn-on-undeclared*
    (let [crnt-ns (-> env :ns :name)]
      (when (= prefix crnt-ns)
        (when-not (-> @namespaces crnt-ns :defs suffix)
          (binding [*out* *err*]
            (println
              (str "WARNING: Use of undeclared Var " prefix "/" suffix
                   (when (:line env)
                     (str " at line " (:line env)))))))))))

(defn resolve-ns-alias [env name]
  (let [sym (symbol name)]
    (get (:requires (:ns env)) sym sym)))

(defn core-name?
  "Is sym visible from core in the current compilation namespace?"
  [env sym]
  (and (get (:defs (@namespaces 'cljs.core)) sym)
       (not (contains? (-> env :ns :excludes) sym))))

(defn js-var [sym]
  (let [parts (string/split (name sym) #"\.")
        first (first parts)
        step (fn [part] (str "['" part "']"))]
    (apply str first (map step (rest parts)))))

(defn resolve-existing-var [env sym]
  (if (= (namespace sym) "js")
    {:name (js-var sym) :ns 'js}
    (let [s (str sym)
          lb (-> env :locals sym)]
      (cond
       lb lb

       (namespace sym)
       (let [ns (namespace sym)
             ns (if (= "clojure.core" ns) "cljs.core" ns)
             full-ns (resolve-ns-alias env ns)]
         (confirm-var-exists env full-ns (symbol (name sym)))
<<<<<<< HEAD
         (merge
          (get-in @namespaces [full-ns :defs sym])
          {:name (symbol (str full-ns "." (munge (name sym))))
           :ns full-ns}))
=======
         (merge (get-in @namespaces [full-ns :defs sym])
           {:name (symbol (str full-ns "." (munge (name sym))))
            :ns full-ns}))
>>>>>>> f02478a0

       (.contains s ".")
       (let [idx (.indexOf s ".")
             prefix (symbol (subs s 0 idx))
             suffix (subs s idx)
             lb (-> env :locals prefix)]
         (if lb
           {:name (munge (symbol (str (:name lb) suffix)))}
           (do
             (confirm-var-exists env prefix (symbol suffix))
<<<<<<< HEAD
             (merge
              (get-in @namespaces [prefix :defs sym])
              {:name (munge sym) :ns prefix}))))

       (get-in @namespaces [(-> env :ns :name) :uses sym])
       (let [full-ns (get-in @namespaces [(-> env :ns :name) :uses sym])]
         (merge
          (get-in @namespaces [full-ns :defs sym])
          {:name (symbol (str full-ns "." (munge (name sym))))
           :ns (-> env :ns :name)}))
=======
             (merge (get-in @namespaces [prefix :defs sym])
               {:name (munge sym) :ns prefix}))))

       (get-in @namespaces [(-> env :ns :name) :uses sym])
       (let [ns (get-in @namespaces [(-> env :ns :name) :uses sym])]
         (merge (get-in @namespaces [ns :defs sym])
           {:name (symbol (str ns "." (munge (name sym))))
            :ns (-> env :ns :name)}))
>>>>>>> f02478a0

       :else
       (let [full-ns (if (core-name? env sym)
                       'cljs.core
                       (-> env :ns :name))]
         (confirm-var-exists env full-ns sym)
<<<<<<< HEAD
         (merge
          (get-in @namespaces [full-ns :defs sym])
          {:name (munge (symbol (str full-ns "." (munge (name sym)))))
           :ns full-ns}))))))
=======
         (merge (get-in @namespaces [full-ns :defs sym])
           {:name (munge (symbol (str full-ns "." (munge (name sym)))))
            :ns full-ns}))))))
>>>>>>> f02478a0

(defn resolve-var [env sym]
  (if (= (namespace sym) "js")
    {:name (js-var sym)}
    (let [s (str sym)
          lb (-> env :locals sym)]
      (cond
       lb lb

       (namespace sym)
       (let [ns (namespace sym)
             ns (if (= "clojure.core" ns) "cljs.core" ns)]
         {:name (symbol (str (resolve-ns-alias env ns) "." (munge (name sym))))})

       (.contains s ".")
       (let [idx (.indexOf s ".")
             prefix (symbol (subs s 0 idx))
             suffix (subs s idx)
             lb (-> env :locals prefix)]
         (if lb
           {:name (munge (symbol (str (:name lb) suffix)))}
           {:name (munge sym)}))

       :else
       (let [s (str (if (core-name? env sym)
                      'cljs.core
                      (-> env :ns :name))
                    "." (munge (name sym)))]
         {:name (munge (symbol s))})))))

(defn- comma-sep [xs]
  (apply str (interpose "," xs)))

(defn- escape-char [^Character c]
  (let [cp (.hashCode c)]
    (case cp
      ; Handle printable escapes before ASCII
      34 "\\\""
      92 "\\\\"
      ; Handle non-printable escapes
      8 "\\b"
      12 "\\f"
      10 "\\n"
      13 "\\r"
      9 "\\t"
      (if (< 31 cp 127)
        c ; Print simple ASCII characters
        (format "\\u%04X" cp))))) ; Any other character is Unicode

(defn- escape-string [^CharSequence s]
  (let [sb (StringBuilder. (count s))]
    (doseq [c s]
      (.append sb (escape-char c)))
    (.toString sb)))

(defn- wrap-in-double-quotes [x]
  (str \" x \"))

(defmulti emit-constant class)
(defmethod emit-constant nil [x] (print "null"))
(defmethod emit-constant Long [x] (print x))
(defmethod emit-constant Integer [x] (print x)) ; reader puts Integers in metadata
(defmethod emit-constant Double [x] (print x))
(defmethod emit-constant String [x]
  (print (wrap-in-double-quotes (escape-string x))))
(defmethod emit-constant Boolean [x] (print (if x "true" "false")))
(defmethod emit-constant Character [x]
  (print (wrap-in-double-quotes (escape-char x))))

(defmethod emit-constant java.util.regex.Pattern [x]
  (let [[_ flags pattern] (re-find #"^(?:\(\?([idmsux]*)\))?(.*)" (str x))]
    (print (str \/ (.replaceAll (re-matcher #"/" pattern) "\\\\/") \/ flags))))

(defmethod emit-constant clojure.lang.Keyword [x]
           (print (str \" "\\uFDD0" \'
                       (if (namespace x)
                         (str (namespace x) "/") "")
                       (name x)
                       \")))

(defmethod emit-constant clojure.lang.Symbol [x]
           (print (str \" "\\uFDD1" \'
                    (if (namespace x)
                      (str (namespace x) "/") "")
                    (name x)
                    \")))

(defn- emit-meta-constant [x string]
  (if (meta x)
    (do
      (print (str "cljs.core.with_meta(" string ","))
      (emit-constant (meta x))
      (print ")"))
    (print string)))

(defmethod emit-constant clojure.lang.PersistentList$EmptyList [x]
  (emit-meta-constant x "cljs.core.List.EMPTY"))

(defmethod emit-constant clojure.lang.PersistentList [x]
  (emit-meta-constant x
    (str "cljs.core.list("
         (comma-sep (map #(with-out-str (emit-constant %)) x))
         ")")))

(defmethod emit-constant clojure.lang.Cons [x]
  (emit-meta-constant x
    (str "cljs.core.list("
         (comma-sep (map #(with-out-str (emit-constant %)) x))
         ")")))

(defmethod emit-constant clojure.lang.IPersistentVector [x]
  (emit-meta-constant x
    (str "cljs.core.vec(["
         (comma-sep (map #(with-out-str (emit-constant %)) x))
         "])")))

(defmethod emit-constant clojure.lang.IPersistentMap [x]
  (emit-meta-constant x
    (str "cljs.core.hash_map("
         (comma-sep (map #(with-out-str (emit-constant %))
                         (apply concat x)))
         ")")))

(defmethod emit-constant clojure.lang.PersistentHashSet [x]
  (emit-meta-constant x
    (str "cljs.core.set(["
         (comma-sep (map #(with-out-str (emit-constant %)) x))
         "])")))

(defmulti emit :op)

(defn ^String emits [expr]
  (with-out-str (emit expr)))

(defn emit-block
  [context statements ret]
  (if statements
    (let [body (str (apply str (map emits statements)) (emits ret))]
      (print body))
    (emit ret)))

(defmacro emit-wrap [env & body]
  `(let [env# ~env]
     (when (= :return (:context env#)) (print "return "))
     ~@body
     (when-not (= :expr (:context env#)) (print ";\n"))))

(defmethod emit :var
  [{:keys [info env] :as arg}]
  (emit-wrap env (print (munge (:name info)))))

(defmethod emit :meta
  [{:keys [expr meta env]}]
  (emit-wrap env
    (print (str "cljs.core.with_meta(" (emits expr) "," (emits meta) ")"))))

(defmethod emit :map
  [{:keys [children env simple-keys? keys vals]}]
  (emit-wrap env
    (if simple-keys?
      (print (str "cljs.core.ObjMap.fromObject(["
                  (comma-sep (map emits keys)) ; keys
                  "],{"
                  (comma-sep (map (fn [k v] (str (emits k) ":" (emits v)))
                                  keys vals)) ; js obj
                  "})"))
      (print (str "cljs.core.HashMap.fromArrays(["
                  (comma-sep (map emits keys))
                  "],["
                  (comma-sep (map emits vals))
                  "])")))))

(defmethod emit :vector
  [{:keys [children env]}]
  (emit-wrap env
    (print (str "cljs.core.PersistentVector.fromArray(["
                (comma-sep (map emits children)) "])"))))

(defmethod emit :set
  [{:keys [children env]}]
  (emit-wrap env
    (print (str "cljs.core.set(["
                (comma-sep (map emits children)) "])"))))

(defmethod emit :constant
  [{:keys [form env]}]
  (when-not (= :statement (:context env))
    (emit-wrap env (emit-constant form))))

(defn get-tag [e]
  (or (-> e :tag)
      (-> e :info :tag)))

(defn infer-tag [e]
  (if-let [tag (get-tag e)]
    tag
    (case (:op e)
      :let (infer-tag (:ret e))
      :if (let [then-tag (infer-tag (:then e))
                else-tag (infer-tag (:else e))]
            (when (= then-tag else-tag)
              then-tag))
      nil)))

(defn safe-test? [e]
  (let [tag (infer-tag e)]
    (or (= tag 'boolean)
        (when (= (:op e) :constant)
          (let [form (:form e)]
            (not (or (and (string? form) (= form ""))
                     (and (number? form) (zero? form)))))))))

(defmethod emit :if
  [{:keys [test then else env]}]
  (let [context (:context env)]
    (if (= :expr context)
      (print (str "(" (when-not (safe-test? test) "cljs.core.truth_")
                  "(" (emits test) ")?" (emits then) ":" (emits else) ")"))
      (let [testsym (gensym "test")]
        (print (str "if(" (when-not (safe-test? test) "cljs.core.truth_")
                    "(" (emits test) "))\n{" (emits then) "} else\n{" (emits else) "}\n"))))))

(defmethod emit :throw
  [{:keys [throw env]}]
  (if (= :expr (:context env))
    (print (str "(function(){throw " (emits throw) "})()"))
    (print (str "throw " (emits throw) ";\n"))))

(defn emit-comment
  "Emit a nicely formatted comment string."
  [doc jsdoc]
  (let [docs (when doc [doc])
        docs (if jsdoc (concat docs jsdoc) docs)
        docs (remove nil? docs)]
    (letfn [(print-comment-lines [e] (doseq [next-line (string/split-lines e)]
                                       (println "*" (string/trim next-line))))]
      (when (seq docs)
        (println "/**")
        (doseq [e docs]
          (when e
            (print-comment-lines e)))
        (println "*/")))))

(defmethod emit :def
  [{:keys [name init env doc export]}]
  (if init
    (do
     (emit-comment doc (:jsdoc init))
     (print name)
     (print (str " = " (emits init)))
     (when-not (= :expr (:context env)) (print ";\n"))
     (when export
       (println (str "goog.exportSymbol('" export "', " name ");"))))
    (println "void 0;")))

(defn emit-apply-to
  [{:keys [name params env]}]
  (let [arglist (gensym "arglist__")
        delegate-name (str name "__delegate")]
    (println (str "(function (" arglist "){"))
    (doseq [[i param] (map-indexed vector (butlast params))]
      (print (str "var " param " = cljs.core.first("))
      (dotimes [_ i] (print "cljs.core.next("))
      (print (str arglist ")"))
      (dotimes [_ i] (print ")"))
      (println ";"))
    (if (< 1 (count params))
      (do
        (print (str "var " (last params) " = cljs.core.rest("))
        (dotimes [_ (- (count params) 2)] (print "cljs.core.next("))
        (print arglist)
        (dotimes [_ (- (count params) 2)] (print ")"))
        (println ");")
        (println (str "return " delegate-name ".call(" (string/join ", " (cons "this" params)) ");")))
      (do
        (print (str "var " (last params) " = "))
        (print "cljs.core.seq(" arglist ");")
        (println ";")
        (println (str "return " delegate-name ".call(" (string/join ", " (cons "this" params)) ");"))))
    (print "})")))

(defn emit-fn-method
  [{:keys [gthis name variadic params statements ret env recurs max-fixed-arity]}]
  (emit-wrap env
             (print (str "(function " name "(" (comma-sep params) "){\n"))
             (when gthis
               (println (str "var " gthis " = this;")))
             (when recurs (print "while(true){\n"))
             (emit-block :return statements ret)
             (when recurs (print "break;\n}\n"))
             (print "})")))

(defn emit-variadic-fn-method
  [{:keys [gthis name variadic params statements ret env recurs max-fixed-arity] :as f}]
  (emit-wrap env
             (let [name (or name (gensym))
                   delegate-name (str name "__delegate")]
               (println "(function() { ")
               (println (str "var " delegate-name " = function (" (comma-sep params) "){"))
               (when recurs (print "while(true){\n"))
               (emit-block :return statements ret)
               (when recurs (print "break;\n}\n"))
               (println "};")

               (print (str "var " name " = function (" (comma-sep
                                                        (if variadic
                                                          (concat (butlast params) ['var_args])
                                                          params)) "){\n"))
               (when gthis
                 (println (str "var " gthis " = this;")))
               (when variadic
                 (println (str "var " (last params) " = null;"))
                 (println (str "if (goog.isDef(var_args)) {"))
                 (println (str "  " (last params) " = cljs.core.array_seq(Array.prototype.slice.call(arguments, " (dec (count params)) "),0);"))
                 (println (str "} ")))
               (println (str "return " delegate-name ".call(" (string/join ", " (cons "this" params)) ");"))
               (println "};")

               (println (str name ".cljs$lang$maxFixedArity = " max-fixed-arity ";"))
               (println (str name ".cljs$lang$applyTo = "
                             (with-out-str
                               (emit-apply-to (assoc f :name name)))
                             ";"))
               (println (str "return " name ";"))
               (println "})()"))))

(defmethod emit :fn
  [{:keys [name env methods max-fixed-arity variadic recur-frames loop-lets]}]
  ;;fn statements get erased, serve no purpose and can pollute scope if named
  (when-not (= :statement (:context env))
    (let [loop-locals (seq (concat
                            (mapcat :names (filter #(and % @(:flag %)) recur-frames))
                            (mapcat :names loop-lets)))]
      (when loop-locals
        (when (= :return (:context env))
            (print "return "))
        (println (str "((function (" (comma-sep loop-locals) "){"))
        (when-not (= :return (:context env))
            (print "return ")))
      (if (= 1 (count methods))
        (if variadic
          (emit-variadic-fn-method (assoc (first methods) :name name))
          (emit-fn-method (assoc (first methods) :name name)))
        (let [name (or name (gensym))
              maxparams (apply max-key count (map :params methods))
              mmap (into {}
                     (map (fn [method]
                            [(symbol (str name "__" (count (:params method))))
                             method])
                          methods))
              ms (sort-by #(-> % second :params count) (seq mmap))]
          (when (= :return (:context env))
            (print "return "))
          (println "(function() {")
          (println (str "var " name " = null;"))
          (doseq [[n meth] ms]
            (println (str "var " n " = " (with-out-str (if (:variadic meth)
                                                           (emit-variadic-fn-method meth)
                                                           (emit-fn-method meth))) ";"))
            (println (str (munge (-> env :ns :name)) "." n) " = " n ";"))
          (println (str name " = function(" (comma-sep (if variadic
                                                         (concat (butlast maxparams) ['var_args])
                                                         maxparams)) "){"))
          (when variadic
            (println (str "var " (last maxparams) " = var_args;")))
          (println "switch(arguments.length){")
          (doseq [[n meth] ms]
            (if (:variadic meth)
              (do (println "default:")
                  (println (str "return " n ".apply(this,arguments);")))
              (let [pcnt (count (:params meth))]
                (println "case " pcnt ":")
                (println (str "return " n ".call(this" (if (zero? pcnt) nil
                                                           (str "," (comma-sep (take pcnt maxparams)))) ");")))))
          (println "}")
          (println "throw('Invalid arity: ' + arguments.length);")
          (println "};")
          (when variadic
            (println (str name ".cljs$lang$maxFixedArity = " max-fixed-arity ";"))
            (println (str name ".cljs$lang$applyTo = " (some #(let [[n m] %] (when (:variadic m) n)) ms) ".cljs$lang$applyTo;")))
          (println (str "return " name ";"))
          (println "})()")))
      (when loop-locals
        (println (str ";})(" (comma-sep loop-locals) "))"))))))

(defmethod emit :do
  [{:keys [statements ret env]}]
  (let [context (:context env)]
    (when (and statements (= :expr context)) (print "(function (){"))
    ;(when statements (print "{\n"))
    (emit-block context statements ret)
    ;(when statements (print "}"))
    (when (and statements (= :expr context)) (print "})()"))))

(defmethod emit :try*
  [{:keys [env try catch name finally]}]
  (let [context (:context env)
        subcontext (if (= :expr context) :return context)]
    (if (or name finally)
      (do
        (when (= :expr context) (print "(function (){"))
        (print "try{")
        (let [{:keys [statements ret]} try]
          (emit-block subcontext statements ret))
        (print "}")
        (when name
          (print (str "catch (" name "){"))
          (when catch
            (let [{:keys [statements ret]} catch]
              (emit-block subcontext statements ret)))
          (print "}"))
        (when finally
          (let [{:keys [statements ret]} finally]
            (assert (not= :constant (:op ret)) "finally block cannot contain constant")
            (print "finally {")
            (emit-block subcontext statements ret)
            (print "}")))
        (when (= :expr context) (print "})()")))
      (let [{:keys [statements ret]} try]
        (when (and statements (= :expr context)) (print "(function (){"))
        (emit-block subcontext statements ret)
        (when (and statements (= :expr context)) (print "})()"))))))

(defmethod emit :let
  [{:keys [bindings statements ret env loop]}]
  (let [context (:context env)
        bs (map (fn [{:keys [name init]}]
                  (str "var " name " = " (emits init) ";\n"))
                bindings)]
    (when (= :expr context) (print "(function (){"))
    (print (str (apply str bs) "\n"))
    (when loop (print "while(true){\n"))
    (emit-block (if (= :expr context) :return context) statements ret)
    (when loop (print "break;\n}\n"))
    ;(print "}")
    (when (= :expr context) (print "})()"))))

(defmethod emit :recur
  [{:keys [frame exprs env]}]
  (let [temps (vec (take (count exprs) (repeatedly gensym)))
        names (:names frame)]
    (print "{\n")
    (dotimes [i (count exprs)]
      (print (str "var " (temps i) " = " (emits (exprs i)) ";\n")))
    (dotimes [i (count exprs)]
      (print (str (names i) " = " (temps i) ";\n")))
    (print "continue;\n")
    (print "}\n")))

(defmethod emit :invoke
  [{:keys [f args env]}]
  (let [f (if (= (-> f :info :tag) 'fn)
            (let [info (-> f :info :info)
                  arity (count args)
                  methods (:methods info)]
              (if (or (> arity (:max-fixed-arity info))
                      (= (count methods) 1))
                f
                (let [arities (map #(-> % :params count) methods)]
                  (if (some #{arity} arities)
                    (update-in f [:info :name]
                      (fn [name] (symbol (str name "__" arity))))
                    f))))
            f)]
    (emit-wrap env
               (print (str (emits f) ".call("
                           (comma-sep (cons "null" (map emits args)))
                           ")")))))

(defmethod emit :new
  [{:keys [ctor args env]}]
  (emit-wrap env
             (print (str "(new " (emits ctor) "("
                         (comma-sep (map emits args))
                         "))"))))

(defmethod emit :set!
  [{:keys [target val env]}]
  (emit-wrap env (print (str (emits target) " = "(emits val)))))

(defmethod emit :ns
  [{:keys [name requires uses requires-macros env]}]
  (println (str "goog.provide('" (munge name) "');"))
  (when-not (= name 'cljs.core)
    (println (str "goog.require('cljs.core');")))
  (doseq [lib (into (vals requires) (distinct (vals uses)))]
    (println (str "goog.require('" (munge lib) "');"))))

(defmethod emit :deftype*
  [{:keys [t fields]}]
  (let [fields (map munge fields)]
    (println "\n/**\n* @constructor\n*/")
    (println (str t " = (function (" (comma-sep (map str fields)) "){"))
    (doseq [fld fields]
      (println (str "this." fld " = " fld ";")))
    (println "})")))

(defmethod emit :defrecord*
  [{:keys [t fields]}]
  (let [fields (concat (map munge fields) '[__meta __extmap])]
    (println "\n/**\n* @constructor")
    (doseq [fld fields]
      (println (str "* @param {*} " fld)))
    (println "* @param {*=} __meta \n* @param {*=} __extmap\n*/")
    (println (str t " = (function (" (comma-sep (map str fields)) "){"))
    (doseq [fld fields]
      (println (str "this." fld " = " fld ";")))
    (println (str "if(arguments.length>" (- (count fields) 2) "){"))
    (println (str "this.__meta = __meta;"))
    (println (str "this.__extmap = __extmap;"))
    (println "} else {")
    (print (str "this.__meta="))
    (emit-constant nil)
    (println ";")
    (print (str "this.__extmap="))
    (emit-constant nil)
    (println ";")
    (println "}")
    (println "})")))

(defmethod emit :dot
  [{:keys [target field method args env]}]
  (emit-wrap env
             (if field
               (print (str (emits target) "." field))
               (print (str (emits target) "." method "("
                           (comma-sep (map emits args))
                           ")")))))

(defmethod emit :js
  [{:keys [env code segs args]}]
  (emit-wrap env
             (if code
               (print code)
               (print (apply str (interleave (concat segs (repeat nil))
                                             (concat (map emits args) [nil])))))))

(declare analyze analyze-symbol analyze-seq)

(def specials '#{if def fn* do let* loop* throw try* recur new set! ns deftype* defrecord* . js* & quote})

(def ^:dynamic *recur-frames* nil)
(def ^:dynamic *loop-lets* nil)

(defmacro disallowing-recur [& body]
  `(binding [*recur-frames* (cons nil *recur-frames*)] ~@body))

(defn analyze-block
  "returns {:statements .. :ret .. :children ..}"
  [env exprs]
  (let [statements (disallowing-recur
                     (seq (map #(analyze (assoc env :context :statement) %) (butlast exprs))))
        ret (if (<= (count exprs) 1)
              (analyze env (first exprs))
              (analyze (assoc env :context (if (= :statement (:context env)) :statement :return)) (last exprs)))]
    {:statements statements :ret ret :children (vec (cons ret statements))}))

(defmulti parse (fn [op & rest] op))

(defmethod parse 'if
  [op env [_ test then else :as form] name]
  (let [test-expr (disallowing-recur (analyze (assoc env :context :expr) test))
        then-expr (analyze env then)
        else-expr (analyze env else)]
    {:env env :op :if :form form
     :test test-expr :then then-expr :else else-expr
     :children [test-expr then-expr else-expr]}))

(defmethod parse 'throw
  [op env [_ throw :as form] name]
  (let [throw-expr (disallowing-recur (analyze (assoc env :context :expr) throw))]
    {:env env :op :throw :form form
     :throw throw-expr
     :children [throw-expr]}))

(defmethod parse 'try*
  [op env [_ & body :as form] name]
  (let [body (vec body)
        catchenv (update-in env [:context] #(if (= :expr %) :return %))
        tail (peek body)
        fblock (when (and (seq? tail) (= 'finally (first tail)))
                  (rest tail))
        finally (when fblock
                  (analyze-block
                   (assoc env :context :statement)
                   fblock))
        body (if finally (pop body) body)
        tail (peek body)
        cblock (when (and (seq? tail)
                          (= 'catch (first tail)))
                 (rest tail))
        name (first cblock)
        locals (:locals catchenv)
        mname (when name (munge name))
        locals (if name
                 (assoc locals name {:name mname})
                 locals)
        catch (when cblock
                (analyze-block (assoc catchenv :locals locals) (rest cblock)))
        body (if name (pop body) body)
        try (when body
              (analyze-block (if (or name finally) catchenv env) body))]
    (when name (assert (not (namespace name)) "Can't qualify symbol in catch"))
    {:env env :op :try* :form form
     :try try
     :finally finally
     :name mname
     :catch catch
     :children [try {:name mname} catch finally]}))

(defmethod parse 'def
  [op env form name]
  (let [pfn (fn
              ([_ sym] {:sym sym})
              ([_ sym init] {:sym sym :init init})
              ([_ sym doc init] {:sym sym :doc doc :init init}))
        args (apply pfn form)
        sym (:sym args)
        tag (-> sym meta :tag)]
    (assert (not (namespace sym)) "Can't def ns-qualified name")
    (let [env (let [ns-name (-> env :ns :name)]
                (if (or (and (not= ns-name 'cljs.core)
                             (core-name? env sym))
                        (get-in @namespaces [ns-name :uses sym]))
                  (let [ev (resolve-existing-var (dissoc env :locals) sym)]
                    (when *cljs-warn-on-redef*
                      (binding [*out* *err*]
                        (println "WARNING:" sym "already refers to:" (symbol (str (:ns ev)) (str sym))
                                 "being replaced by:" (symbol (str ns-name) (str sym)))))
                    (swap! namespaces update-in [ns-name :excludes] conj sym)
                    (update-in env [:ns :excludes] conj sym))
                  env))
          name (munge (:name (resolve-var (dissoc env :locals) sym)))
          init-expr (when (contains? args :init)
                      (disallowing-recur
                       (analyze (assoc env :context :expr) (:init args) sym)))
          export-as (when-let [export-val (-> sym meta :export)]
                      (if (= true export-val) name export-val))
          doc (or (:doc args) (-> sym meta :doc))]
      (swap! namespaces update-in [(-> env :ns :name) :defs sym]
             (fn [m]
               (let [m (assoc (or m {}) :name name)]
                 (merge m
<<<<<<< HEAD
                   (when tag {:tag tag})
                   (when-let [line (:line env)]
                     {:file *cljs-file* :line line})))))
=======
                   (when-let [line (:line env)]
                     {:file *cljs-file* :line line})
                   (when (and init-expr
                              (= (:op init-expr) :fn))
                     {:tag 'fn :info init-expr})))))
>>>>>>> f02478a0
      (merge {:env env :op :def :form form
              :name name :doc doc :init init-expr}
             (when tag {:tag tag})
             (when init-expr {:children [init-expr]})
             (when export-as {:export export-as})))))

(defn- analyze-fn-method [env locals meth]
  (letfn [(uniqify [[p & r]]
            (when p
              (cons (if (some #{p} r) (gensym (str p)) p)
                    (uniqify r))))]
   (let [params (first meth)
         fields (-> params meta ::fields)
         variadic (boolean (some '#{&} params))
         params (uniqify (remove '#{&} params))
         fixed-arity (count (if variadic (butlast params) params))
         body (next meth)
         gthis (and fields (gensym "this__"))
         locals (reduce (fn [m fld]
                          (assoc m fld
                                 {:name (symbol (str gthis "." (munge fld)))
                                  :field true
                                  :mutable (-> fld meta :mutable)}))
                        locals fields)
         locals (reduce (fn [m name] (assoc m name {:name (munge name)})) locals params)
         recur-frame {:names (vec (map munge params)) :flag (atom nil)}
         block (binding [*recur-frames* (cons recur-frame *recur-frames*)]
                 (analyze-block (assoc env :context :return :locals locals) body))]

     (merge {:env env :variadic variadic :params (map munge params) :max-fixed-arity fixed-arity :gthis gthis :recurs @(:flag recur-frame)} block))))

(defmethod parse 'fn*
  [op env [_ & args] name]
  (let [[name meths] (if (symbol? (first args))
                       [(first args) (next args)]
                       [name (seq args)])
        ;;turn (fn [] ...) into (fn ([]...))
        meths (if (vector? (first meths)) (list meths) meths)
        mname (when name (munge name))
        locals (:locals env)
        locals (if name (assoc locals name {:name mname}) locals)
        menv (if (> (count meths) 1) (assoc env :context :expr) env)
        methods (map #(analyze-fn-method menv locals %) meths)
        max-fixed-arity (apply max (map :max-fixed-arity methods))
        variadic (boolean (some :variadic methods))]
    ;;todo - validate unique arities, at most one variadic, variadic takes max required args
    {:env env :op :fn :name mname :methods methods :variadic variadic
     :recur-frames *recur-frames* :loop-lets *loop-lets*
     :jsdoc [(when variadic "@param {...*} var_args")]
     :max-fixed-arity max-fixed-arity}))

(defmethod parse 'do
  [op env [_ & exprs] _]
  (merge {:env env :op :do} (analyze-block env exprs)))

(defn analyze-let
  [encl-env [_ bindings & exprs :as form] is-loop]
  (assert (and (vector? bindings) (even? (count bindings))) "bindings must be vector of even number of elements")
  (let [context (:context encl-env)
        [bes env]
        (disallowing-recur
         (loop [bes []
                env (assoc encl-env :context :expr)
                bindings (seq (partition 2 bindings))]
           (if-let [[name init] (first bindings)]
             (do
               (assert (not (or (namespace name) (.contains (str name) "."))) (str "Invalid local name: " name))
               (let [init-expr (analyze env init)
                     be {:name (gensym (str (munge name) "__"))
                         :init init-expr
<<<<<<< HEAD
                         :tag (or (-> name meta :tag)
                                  (-> init-expr :tag))}]
=======
                         :local true}]
>>>>>>> f02478a0
                 (recur (conj bes be)
                        (assoc-in env [:locals name] be)
                        (next bindings))))
             [bes env])))
        recur-frame (when is-loop {:names (vec (map :name bes)) :flag (atom nil)})
        {:keys [statements ret children]}
        (binding [*recur-frames* (if recur-frame (cons recur-frame *recur-frames*) *recur-frames*)
                  *loop-lets* (cond
                               is-loop (or *loop-lets* ())
                               *loop-lets* (cons {:names (vec (map :name bes))} *loop-lets*))]
          (analyze-block (assoc env :context (if (= :expr context) :return context)) exprs))]
    {:env encl-env :op :let :loop is-loop
     :bindings bes :statements statements :ret ret :form form :children (into [children] (map :init bes))}))

(defmethod parse 'let*
  [op encl-env form _]
  (analyze-let encl-env form false))

(defmethod parse 'loop*
  [op encl-env form _]
  (analyze-let encl-env form true))

(defmethod parse 'recur
  [op env [_ & exprs] _]
  (let [context (:context env)
        frame (first *recur-frames*)]
    (assert frame "Can't recur here")
    (assert (= (count exprs) (count (:names frame))) "recur argument count mismatch")
    (reset! (:flag frame) true)
    (assoc {:env env :op :recur}
      :frame frame
      :exprs (disallowing-recur (vec (map #(analyze (assoc env :context :expr) %) exprs))))))

(defmethod parse 'quote
  [_ env [_ x] _]
  {:op :constant :env env :form x})

(defmethod parse 'new
  [_ env [_ ctor & args] _]
  (disallowing-recur
   (let [enve (assoc env :context :expr)
         ctorexpr (analyze enve ctor)
         argexprs (vec (map #(analyze enve %) args))]
     {:env env :op :new :ctor ctorexpr :args argexprs :children (conj argexprs ctorexpr)})))

(defmethod parse 'set!
  [_ env [_ target val] _]
  (disallowing-recur
   (let [enve (assoc env :context :expr)
         targetexpr (if (symbol? target)
                      (do
                        (let [local (-> env :locals target)]
                          (assert (or (nil? local)
                                      (and (:field local)
                                           (:mutable local)))
                                  "Can't set! local var or non-mutable field"))
                        (analyze-symbol enve target))
                      (when (seq? target)
                        (let [targetexpr (analyze-seq enve target nil)]
                          (when (:field targetexpr)
                            targetexpr))))
         valexpr (analyze enve val)]
     (assert targetexpr "set! target must be a field or a symbol naming a var")
     {:env env :op :set! :target targetexpr :val valexpr :children [targetexpr valexpr]})))

(defmethod parse 'ns
  [_ env [_ name & args] _]
  (let [excludes
        (reduce (fn [s [k exclude xs]]
                  (if (= k :refer-clojure)
                    (do
                      (assert (= exclude :exclude) "Only [:refer-clojure :exclude [names]] form supported")
                      (into s xs))
                    s))
                #{} args)
        {uses :use requires :require uses-macros :use-macros requires-macros :require-macros :as params}
        (reduce (fn [m [k & libs]]
                  (assert (#{:use :use-macros :require :require-macros} k)
                          "Only :refer-clojure, :require, :require-macros, :use and :use-macros libspecs supported")
                  (assoc m k (into {}
                                   (mapcat (fn [[lib kw expr]]
                                             (case k
                                               (:require :require-macros)
                                               (do (assert (and expr (= :as kw))
                                                           "Only (:require [lib.ns :as alias]*) form of :require / :require-macros is supported")
                                                   [[expr lib]])
                                               (:use :use-macros)
                                               (do (assert (and expr (= :only kw))
                                                           "Only (:use [lib.ns :only [names]]*) form of :use / :use-macros is supported")
                                                   (map vector expr (repeat lib)))))
                                           libs))))
                {} (remove (fn [[r]] (= r :refer-clojure)) args))]
    (set! *cljs-ns* name)
    (require 'cljs.core)
    (doseq [nsym (concat (vals requires-macros) (vals uses-macros))]
      (clojure.core/require nsym))
    (swap! namespaces #(-> %
                           (assoc-in [name :name] name)
                           (assoc-in [name :excludes] excludes)
                           (assoc-in [name :uses] uses)
                           (assoc-in [name :requires] requires)
                           (assoc-in [name :uses-macros] uses-macros)
                           (assoc-in [name :requires-macros]
                                     (into {} (map (fn [[alias nsym]]
                                                     [alias (find-ns nsym)])
                                                   requires-macros)))))
    {:env env :op :ns :name name :uses uses :requires requires
     :uses-macros uses-macros :requires-macros requires-macros :excludes excludes}))

(defmethod parse 'deftype*
  [_ env [_ tsym fields] _]
  (let [t (munge (:name (resolve-var (dissoc env :locals) tsym)))]
    (swap! namespaces update-in [(-> env :ns :name) :defs tsym]
           (fn [m]
             (let [m (assoc (or m {}) :name t)]
               (if-let [line (:line env)]
                 (-> m
                     (assoc :file *cljs-file*)
                     (assoc :line line))
                 m))))
    {:env env :op :deftype* :t t :fields fields}))

(defmethod parse 'defrecord*
  [_ env [_ tsym fields] _]
  (let [t (munge (:name (resolve-var (dissoc env :locals) tsym)))]
    (swap! namespaces update-in [(-> env :ns :name) :defs tsym]
           (fn [m]
             (let [m (assoc (or m {}) :name t)]
               (if-let [line (:line env)]
                 (-> m
                     (assoc :file *cljs-file*)
                     (assoc :line line))
                 m))))
    {:env env :op :defrecord* :t t :fields fields}))

;; dot accessor code

(def ^:private property-symbol? #(boolean (and (symbol? %) (re-matches #"^-.*" (name %)))))

(defn- clean-symbol
  [sym]
  (symbol
   (if (property-symbol? sym)
     (-> sym name (.substring 1) munge)
     (-> sym name munge))))

(defn- classify-dot-form
  [[target member args]]
  [(cond (nil? target) ::error
         :default      ::expr)
   (cond (property-symbol? member) ::property
         (symbol? member)          ::symbol
         (seq? member)             ::list
         :default                  ::error)
   (cond (nil? args) ()
         :default    ::expr)])

(defmulti build-dot-form #(classify-dot-form %))

;; (. o -p)
;; (. (...) -p)
(defmethod build-dot-form [::expr ::property ()]
  [[target prop _]]
  {:dot-action ::access :target target :field (clean-symbol prop)})

;; (. o -p <args>)
(defmethod build-dot-form [::expr ::property ::list]
  [[target prop args]]
  (throw (Error. (str "Cannot provide arguments " args " on property access " prop))))

(defn- build-method-call
  "Builds the intermediate method call map used to reason about the parsed form during
  compilation."
  [target meth args]
  (if (symbol? meth)
    {:dot-action ::call :target target :method (munge meth) :args args}
    {:dot-action ::call :target target :method (munge (first meth)) :args args}))

;; (. o m 1 2)
(defmethod build-dot-form [::expr ::symbol ::expr]
  [[target meth args]]
  (build-method-call target meth args))

;; (. o m)
(defmethod build-dot-form [::expr ::symbol ()]
  [[target meth args]]
  (build-method-call target meth args))

;; (. o (m))
;; (. o (m 1 2))
(defmethod build-dot-form [::expr ::list ()]
  [[target meth-expr _]]
  (build-method-call target (first meth-expr) (rest meth-expr)))

(defmethod build-dot-form :default
  [dot-form]
  (throw (Error. (str "Unknown dot form of " (list* '. dot-form) " with classification " (classify-dot-form dot-form)))))

(defmethod parse '.
  [_ env [_ target & [field & member+]] _]
  (disallowing-recur
   (let [{:keys [dot-action target method field args]} (build-dot-form [target field member+])
         enve        (assoc env :context :expr)
         targetexpr  (analyze enve target)
         children    [enve]]
     (case dot-action
           ::access {:env env :op :dot :children children
                     :target targetexpr
                     :field field}
           ::call   (let [argexprs (map #(analyze enve %) args)]
                      {:env env :op :dot :children (into children argexprs)
                       :target targetexpr
                       :method method
                       :args argexprs})))))

(defmethod parse 'js*
  [op env [_ jsform & args :as form] _]
  (assert (string? jsform))
  (if args
    (disallowing-recur
     (let [seg (fn seg [^String s]
                 (let [idx (.indexOf s "~{")]
                   (if (= -1 idx)
                     (list s)
                     (let [end (.indexOf s "}" idx)]
                       (cons (subs s 0 idx) (seg (subs s (inc end))))))))
           enve (assoc env :context :expr)
           argexprs (vec (map #(analyze enve %) args))]
       {:env env :op :js :segs (seg jsform) :args argexprs :children argexprs
        :tag (-> form meta :tag) :form form}))
    (let [interp (fn interp [^String s]
                   (let [idx (.indexOf s "~{")]
                     (if (= -1 idx)
                       (list s)
                       (let [end (.indexOf s "}" idx)
                             inner (:name (resolve-existing-var env (symbol (subs s (+ 2 idx) end))))]
                         (cons (subs s 0 idx) (cons inner (interp (subs s (inc end)))))))))]
      {:env env :op :js :code (apply str (interp jsform))
       :tag (-> form meta :tag)})))

(defn parse-invoke
  [env [f & args]]
  (disallowing-recur
   (let [enve (assoc env :context :expr)
         fexpr (analyze enve f)
         argexprs (vec (map #(analyze enve %) args))]
     {:env env :op :invoke :f fexpr :args argexprs
      :children (conj argexprs fexpr) :tag (-> fexpr :info :tag)})))

(defn analyze-symbol
  "Finds the var associated with sym"
  [env sym]
  (let [ret {:env env :form sym}
        lb (-> env :locals sym)]
    (if lb
      (assoc ret :op :var :info lb)
      (assoc ret :op :var :info (resolve-existing-var env sym)))))

(defn get-expander [sym env]
  (let [mvar
        (when-not (or (-> env :locals sym)        ;locals hide macros
                      (and (-> env :ns :excludes sym)
                           (not (-> env :ns :uses-macros sym))))
          (if-let [nstr (namespace sym)]
            (when-let [ns (cond
                           (= "clojure.core" nstr) (find-ns 'cljs.core)
                           (.contains nstr ".") (find-ns (symbol nstr))
                           :else
                           (-> env :ns :requires-macros (get (symbol nstr))))]
              (.findInternedVar ^clojure.lang.Namespace ns (symbol (name sym))))
            (if-let [nsym (-> env :ns :uses-macros sym)]
              (.findInternedVar ^clojure.lang.Namespace (find-ns nsym) sym)
              (.findInternedVar ^clojure.lang.Namespace (find-ns 'cljs.core) sym))))]
    (when (and mvar (.isMacro ^clojure.lang.Var mvar))
      @mvar)))

(defn macroexpand-1 [env form]
  (let [op (first form)]
    (if (specials op)
      form
      (if-let [mac (and (symbol? op) (get-expander op env))]
        (apply mac form env (rest form))
        (if (symbol? op)
          (let [opname (str op)]
            (cond
             (= (first opname) \.) (let [[target & args] (next form)]
                                     (list* '. target (symbol (subs opname 1)) args))
             (= (last opname) \.) (list* 'new (symbol (subs opname 0 (dec (count opname)))) (next form))
             :else form))
          form)))))

(defn analyze-seq
  [env form name]
  (let [env (assoc env :line
                   (or (-> form meta :line)
                       (:line env)))]
    (let [op (first form)]
      (assert (not (nil? op)) "Can't call nil")
      (let [mform (macroexpand-1 env form)]
        (if (identical? form mform)
          (if (specials op)
            (parse op env form name)
            (parse-invoke env form))
          (analyze env mform name))))))

(declare analyze-wrap-meta)

(defn analyze-map
  [env form name]
  (let [expr-env (assoc env :context :expr)
        simple-keys? (every? #(or (string? %) (keyword? %))
                             (keys form))
        ks (disallowing-recur (vec (map #(analyze expr-env % name) (keys form))))
        vs (disallowing-recur (vec (map #(analyze expr-env % name) (vals form))))]
    (analyze-wrap-meta {:op :map :env env :form form :children (vec (concat ks vs))
                        :keys ks :vals vs :simple-keys? simple-keys?}
                       name)))

(defn analyze-vector
  [env form name]
  (let [expr-env (assoc env :context :expr)
        items (disallowing-recur (vec (map #(analyze expr-env % name) form)))]
    (analyze-wrap-meta {:op :vector :env env :form form :children items} name)))

(defn analyze-set
  [env form name]
  (let [expr-env (assoc env :context :expr)
        items (disallowing-recur (vec (map #(analyze expr-env % name) form)))]
    (analyze-wrap-meta {:op :set :env env :form form :children items} name)))

(defn analyze-wrap-meta [expr name]
  (let [form (:form expr)]
    (if (meta form)
      (let [env (:env expr) ; take on expr's context ourselves
            expr (assoc-in expr [:env :context] :expr) ; change expr to :expr
            meta-expr (analyze-map (:env expr) (meta form) name)]
        {:op :meta :env env :form form :children [meta-expr expr]
         :meta meta-expr :expr expr})
      expr)))

(defn analyze
  "Given an environment, a map containing {:locals (mapping of names to bindings), :context
  (one of :statement, :expr, :return), :ns (a symbol naming the
  compilation ns)}, and form, returns an expression object (a map
  containing at least :form, :op and :env keys). If expr has any (immediately)
  nested exprs, must have :children [exprs...] entry. This will
  facilitate code walking without knowing the details of the op set."
  ([env form] (analyze env form nil))
  ([env form name]
     (let [form (if (instance? clojure.lang.LazySeq form)
                  (or (seq form) ())
                  form)]
       (cond
        (symbol? form) (analyze-symbol env form)
        (and (seq? form) (seq form)) (analyze-seq env form name)
        (map? form) (analyze-map env form name)
        (vector? form) (analyze-vector env form name)
        (set? form) (analyze-set env form name)
        :else {:op :constant :env env :form form}))))

(defn analyze-file
  [f]
  (let [res (if (= \/ (first f)) f (io/resource f))]
    (assert res (str "Can't find " f " in classpath"))
    (binding [*cljs-ns* 'cljs.user
              *cljs-file* (.getPath ^java.net.URL res)]
      (with-open [r (io/reader res)]
        (let [env {:ns (@namespaces *cljs-ns*) :context :statement :locals {}}
              pbr (clojure.lang.LineNumberingPushbackReader. r)
              eof (Object.)]
          (loop [r (read pbr false eof false)]
            (let [env (assoc env :ns (@namespaces *cljs-ns*))]
              (when-not (identical? eof r)
                (analyze env r)
                (recur (read pbr false eof false))))))))))

(defn forms-seq
  "Seq of forms in a Clojure or ClojureScript file."
  ([f]
     (forms-seq f (clojure.lang.LineNumberingPushbackReader. (io/reader f))))
  ([f ^java.io.PushbackReader rdr]
     (if-let [form (read rdr nil nil)]
       (lazy-seq (cons form (forms-seq f rdr)))
       (.close rdr))))

(defn rename-to-js
  "Change the file extension from .cljs to .js. Takes a File or a
  String. Always returns a String."
  [file-str]
  (clojure.string/replace file-str #".cljs$" ".js"))

(defn mkdirs
  "Create all parent directories for the passed file."
  [^java.io.File f]
  (.mkdirs (.getParentFile (.getCanonicalFile f))))

(defmacro with-core-cljs
  "Ensure that core.cljs has been loaded."
  [& body]
  `(do (when-not (:defs (get @namespaces 'cljs.core))
         (analyze-file "cljs/core.cljs"))
       ~@body))

(defn compile-file* [src dest]
  (with-core-cljs
    (with-open [out ^java.io.Writer (io/make-writer dest {})]
      (binding [*out* out
                *cljs-ns* 'cljs.user
                *cljs-file* (.getPath ^java.io.File src)]
        (loop [forms (forms-seq src)
               ns-name nil
               deps nil]
          (if (seq forms)
            (let [env {:ns (@namespaces *cljs-ns*) :context :statement :locals {}}
                  ast (analyze env (first forms))]
              (do (emit ast)
                  (if (= (:op ast) :ns)
                    (recur (rest forms) (:name ast) (merge (:uses ast) (:requires ast)))
                    (recur (rest forms) ns-name deps))))
            {:ns (or ns-name 'cljs.user)
             :provides [ns-name]
             :requires (if (= ns-name 'cljs.core) (set (vals deps)) (conj (set (vals deps)) 'cljs.core))
             :file dest}))))))

(defn requires-compilation?
  "Return true if the src file requires compilation."
  [^java.io.File src ^java.io.File dest]
  (or (not (.exists dest))
      (> (.lastModified src) (.lastModified dest))))

(defn compile-file
  "Compiles src to a file of the same name, but with a .js extension,
   in the src file's directory.

   With dest argument, write file to provided location. If the dest
   argument is a file outside the source tree, missing parent
   directories will be created. The src file will only be compiled if
   the dest file has an older modification time.

   Both src and dest may be either a String or a File.

   Returns a map containing {:ns .. :provides .. :requires .. :file ..}.
   If the file was not compiled returns only {:file ...}"
  ([src]
     (let [dest (rename-to-js src)]
       (compile-file src dest)))
  ([src dest]
     (let [src-file (io/file src)
           dest-file (io/file dest)]
       (if (.exists src-file)
         (if (requires-compilation? src-file dest-file)
           (do (mkdirs dest-file)
               (compile-file* src-file dest-file))
           {:file dest-file})
         (throw (java.io.FileNotFoundException. (str "The file " src " does not exist.")))))))

(comment
  ;; flex compile-file
  (do
    (compile-file "/tmp/hello.cljs" "/tmp/something.js")
    (slurp "/tmp/hello.js")

    (compile-file "/tmp/somescript.cljs")
    (slurp "/tmp/somescript.js")))

(defn path-seq
  [file-str]
  (->> java.io.File/separator
       java.util.regex.Pattern/quote
       re-pattern
       (string/split file-str)))

(defn to-path
  ([parts]
     (to-path parts java.io.File/separator))
  ([parts sep]
     (apply str (interpose sep parts))))

(defn to-target-file
  "Given the source root directory, the output target directory and
  file under the source root, produce the target file."
  [^java.io.File dir ^String target ^java.io.File file]
  (let [dir-path (path-seq (.getAbsolutePath dir))
        file-path (path-seq (.getAbsolutePath file))
        relative-path (drop (count dir-path) file-path)
        parents (butlast relative-path)
        parent-file (java.io.File. ^String (to-path (cons target parents)))]
    (java.io.File. parent-file ^String (rename-to-js (last relative-path)))))

(defn cljs-files-in
  "Return a sequence of all .cljs files in the given directory."
  [dir]
  (filter #(let [name (.getName ^java.io.File %)]
             (and (.endsWith name ".cljs")
                  (not= \. (first name))
                  (not (contains? cljs-reserved-file-names name))))
          (file-seq dir)))

(defn compile-root
  "Looks recursively in src-dir for .cljs files and compiles them to
   .js files. If target-dir is provided, output will go into this
   directory mirroring the source directory structure. Returns a list
   of maps containing information about each file which was compiled
   in dependency order."
  ([src-dir]
     (compile-root src-dir "out"))
  ([src-dir target-dir]
     (let [src-dir-file (io/file src-dir)]
       (loop [cljs-files (cljs-files-in src-dir-file)
              output-files []]
         (if (seq cljs-files)
           (let [cljs-file (first cljs-files)
                 output-file ^java.io.File (to-target-file src-dir-file target-dir cljs-file)
                 ns-info (compile-file cljs-file output-file)]
             (recur (rest cljs-files) (conj output-files (assoc ns-info :file-name (.getPath output-file)))))
           output-files)))))

(comment
  ;; compile-root
  ;; If you have a standard project layout with all file in src
  (compile-root "src")
  ;; will produce a mirrored directory structure under "out" but all
  ;; files will be compiled to js.
  )

(comment

;;the new way - use the REPL!!
(require '[cljs.compiler :as comp])
(def repl-env (comp/repl-env))
(comp/repl repl-env)
;having problems?, try verbose mode
(comp/repl repl-env :verbose true)
;don't forget to check for uses of undeclared vars
(comp/repl repl-env :warn-on-undeclared true)

(test-stuff)
(+ 1 2 3)
([ 1 2 3 4] 2)
({:a 1 :b 2} :a)
({1 1 2 2} 1)
(#{1 2 3} 2)
(:b {:a 1 :b 2})
('b '{:a 1 b 2})

(extend-type number ISeq (-seq [x] x))
(seq 42)
;(aset cljs.core.ISeq "number" true)
;(aget cljs.core.ISeq "number")
(satisfies? ISeq 42)
(extend-type nil ISeq (-seq [x] x))
(satisfies? ISeq nil)
(seq nil)

(extend-type default ISeq (-seq [x] x))
(satisfies? ISeq true)
(seq true)

(test-stuff)

(array-seq [])
(defn f [& etc] etc)
(f)

(in-ns 'cljs.core)
;;hack on core


(deftype Foo [a] IMeta (-meta [_] (fn [] a)))
((-meta (Foo. 42)))

;;OLD way, don't you want to use the REPL?
(in-ns 'cljs.compiler)
(import '[javax.script ScriptEngineManager])
(def jse (-> (ScriptEngineManager.) (.getEngineByName "JavaScript")))
(.eval jse cljs.compiler/bootjs)
(def envx {:ns (@namespaces 'cljs.user) :context :expr :locals '{ethel {:name ethel__123 :init nil}}})
(analyze envx nil)
(analyze envx 42)
(analyze envx "foo")
(analyze envx 'fred)
(analyze envx 'fred.x)
(analyze envx 'ethel)
(analyze envx 'ethel.x)
(analyze envx 'my.ns/fred)
(analyze envx 'your.ns.fred)
(analyze envx '(if test then else))
(analyze envx '(if test then))
(analyze envx '(and fred ethel))
(analyze (assoc envx :context :statement) '(def test "fortytwo" 42))
(analyze (assoc envx :context :expr) '(fn* ^{::fields [a b c]} [x y] a y x))
(analyze (assoc envx :context :statement) '(let* [a 1 b 2] a))
(analyze (assoc envx :context :statement) '(defprotocol P (bar [a]) (baz [b c])))
(analyze (assoc envx :context :statement) '(. x y))
(analyze envx '(fn foo [x] (let [x 42] (js* "~{x}['foobar']"))))

(analyze envx '(ns fred (:require [your.ns :as yn]) (:require-macros [clojure.core :as core])))
(defmacro js [form]
  `(emit (analyze {:ns (@namespaces 'cljs.user) :context :statement :locals {}} '~form)))

(defn jseval [form]
  (let [js (emits (analyze {:ns (@namespaces 'cljs.user) :context :expr :locals {}}
                           form))]
    ;;(prn js)
    (.eval jse (str "print(" js ")"))))

(defn jscapture [form]
  "just grabs the js, doesn't print it"
  (emits (analyze {:ns (@namespaces 'cljs.user) :context :expr :locals {}} form)))

;; from closure.clj
(optimize (jscapture '(defn foo [x y] (if true 46 (recur 1 x)))))

(js (if a b c))
(js (def x 42))
(js (defn foo [a b] a))
(js (do 1 2 3))
(js (let [a 1 b 2 a b] a))

(js (ns fred (:require [your.ns :as yn]) (:require-macros [cljs.core :as core])))

(js (def foo? (fn* ^{::fields [a? b c]} [x y] (if true a? (recur 1 x)))))
(js (def foo (fn* ^{::fields [a b c]} [x y] (if true a (recur 1 x)))))
(js (defn foo [x y] (if true x y)))
(jseval '(defn foo [x y] (if true x y)))
(js (defn foo [x y] (if true 46 (recur 1 x))))
(jseval '(defn foo [x y] (if true 46 (recur 1 x))))
(jseval '(foo 1 2))
(js (and fred ethel))
(jseval '(ns fred (:require [your.ns :as yn]) (:require-macros [cljs.core :as core])))
(js (def x 42))
(jseval '(def x 42))
(jseval 'x)
(jseval '(if 42 1 2))
(jseval '(or 1 2))
(jseval '(fn* [x y] (if true 46 (recur 1 x))))
(.eval jse "print(test)")
(.eval jse "print(cljs.user.Foo)")
(.eval jse  "print(cljs.user.Foo = function (){\n}\n)")
(js (def fred 42))
(js (deftype* Foo [a b-foo c]))
(jseval '(deftype* Foo [a b-foo c]))
(jseval '(. (new Foo 1 2 3) b-foo))
(js (. (new Foo 1 2 3) b))
(.eval jse "print(new cljs.user.Foo(1, 42, 3).b)")
(.eval jse "(function (x, ys){return Array.prototype.slice.call(arguments, 1);})(1,2)[0]")

(macroexpand-1 '(cljs.core/deftype Foo [a b c] Fred (fred [x] a) (fred [x y] b) (ethel [x] c) Ethel (foo [] d)))
(-> (macroexpand-1 '(cljs.core/deftype Foo [a b c] Fred (fred [x] a) (fred [x y] b) (ethel [x] c) Ethel (foo [] d)))
    last last last first meta)

(macroexpand-1 '(cljs.core/extend-type Foo Fred (fred ([x] a) ([x y] b)) (ethel ([x] c)) Ethel (foo ([] d))))
(js (new foo.Bar 65))
(js (defprotocol P (bar [a]) (baz [b c])))
(js (. x y))
(js (. "fred" (y)))
(js (. x y 42 43))
(js (.. a b c d))
(js (. x (y 42 43)))
(js (fn [x] x))
(js (fn ([t] t) ([x y] y) ([ a b & zs] b)))

(js (. (fn foo ([t] t) ([x y] y) ([a b & zs] b)) call nil 1 2))
(js (fn foo
      ([t] t)
      ([x y] y)
      ([ a b & zs] b)))

(js ((fn foo
       ([t] (foo t nil))
       ([x y] y)
       ([ a b & zs] b)) 1 2 3))


(jseval '((fn foo ([t] t) ([x y] y) ([ a b & zs] zs)) 12 13 14 15))

(js (defn foo [this] this))

(js (defn foo [a b c & ys] ys))
(js ((fn [x & ys] ys) 1 2 3 4))
(jseval '((fn [x & ys] ys) 1 2 3 4))
(js (cljs.core/deftype Foo [a b c] Fred (fred [x] a) (fred [x y] a)  (ethel [x] c) Ethel (foo [] d)))
(jseval '(cljs.core/deftype Foo [a b c] Fred (fred [x] a) (fred [x y] a)  (ethel [x] c) Ethel (foo [] d)))

(js (do
           (defprotocol Proto (foo [this]))
           (deftype Type [a] Proto (foo [this] a))
           (foo (new Type 42))))

(jseval '(do
           (defprotocol P-roto (foo? [this]))
           (deftype T-ype [a] P-roto (foo? [this] a))
           (foo? (new T-ype 42))))

(js (def x (fn foo [x] (let [x 42] (js* "~{x}['foobar']")))))
(js (let [a 1 b 2 a b] a))

(doseq [e '[nil true false 42 "fred" fred ethel my.ns/fred your.ns.fred
            (if test then "fooelse")
            (def x 45)
            (do x y y)
            (fn* [x y] x y x)
            (fn* [x y] (if true 46 (recur 1 x)))
            (let* [a 1 b 2 a a] a b)
            (do "do1")
            (loop* [x 1 y 2] (if true 42 (do (recur 43 44))))
            (my.foo 1 2 3)
            (let* [a 1 b 2 c 3] (set! y.s.d b) (new fred.Ethel a b c))
            (let [x (do 1 2 3)] x)
            ]]
  (->> e (analyze envx) emit)
  (newline)))<|MERGE_RESOLUTION|>--- conflicted
+++ resolved
@@ -97,16 +97,9 @@
              ns (if (= "clojure.core" ns) "cljs.core" ns)
              full-ns (resolve-ns-alias env ns)]
          (confirm-var-exists env full-ns (symbol (name sym)))
-<<<<<<< HEAD
-         (merge
-          (get-in @namespaces [full-ns :defs sym])
-          {:name (symbol (str full-ns "." (munge (name sym))))
-           :ns full-ns}))
-=======
          (merge (get-in @namespaces [full-ns :defs sym])
            {:name (symbol (str full-ns "." (munge (name sym))))
             :ns full-ns}))
->>>>>>> f02478a0
 
        (.contains s ".")
        (let [idx (.indexOf s ".")
@@ -117,9 +110,7 @@
            {:name (munge (symbol (str (:name lb) suffix)))}
            (do
              (confirm-var-exists env prefix (symbol suffix))
-<<<<<<< HEAD
-             (merge
-              (get-in @namespaces [prefix :defs sym])
+             (merge (get-in @namespaces [prefix :defs sym])
               {:name (munge sym) :ns prefix}))))
 
        (get-in @namespaces [(-> env :ns :name) :uses sym])
@@ -128,32 +119,15 @@
           (get-in @namespaces [full-ns :defs sym])
           {:name (symbol (str full-ns "." (munge (name sym))))
            :ns (-> env :ns :name)}))
-=======
-             (merge (get-in @namespaces [prefix :defs sym])
-               {:name (munge sym) :ns prefix}))))
-
-       (get-in @namespaces [(-> env :ns :name) :uses sym])
-       (let [ns (get-in @namespaces [(-> env :ns :name) :uses sym])]
-         (merge (get-in @namespaces [ns :defs sym])
-           {:name (symbol (str ns "." (munge (name sym))))
-            :ns (-> env :ns :name)}))
->>>>>>> f02478a0
 
        :else
        (let [full-ns (if (core-name? env sym)
                        'cljs.core
                        (-> env :ns :name))]
          (confirm-var-exists env full-ns sym)
-<<<<<<< HEAD
-         (merge
-          (get-in @namespaces [full-ns :defs sym])
-          {:name (munge (symbol (str full-ns "." (munge (name sym)))))
-           :ns full-ns}))))))
-=======
          (merge (get-in @namespaces [full-ns :defs sym])
            {:name (munge (symbol (str full-ns "." (munge (name sym)))))
             :ns full-ns}))))))
->>>>>>> f02478a0
 
 (defn resolve-var [env sym]
   (if (= (namespace sym) "js")
@@ -605,7 +579,7 @@
 
 (defmethod emit :invoke
   [{:keys [f args env]}]
-  (let [f (if (= (-> f :info :tag) 'fn)
+  (let [f (if (-> f :info :fn-var)
             (let [info (-> f :info :info)
                   arity (count args)
                   methods (:methods info)]
@@ -797,17 +771,11 @@
              (fn [m]
                (let [m (assoc (or m {}) :name name)]
                  (merge m
-<<<<<<< HEAD
                    (when tag {:tag tag})
                    (when-let [line (:line env)]
-                     {:file *cljs-file* :line line})))))
-=======
-                   (when-let [line (:line env)]
                      {:file *cljs-file* :line line})
-                   (when (and init-expr
-                              (= (:op init-expr) :fn))
-                     {:tag 'fn :info init-expr})))))
->>>>>>> f02478a0
+                   (when (and init-expr (= (:op init-expr) :fn))
+                     {:fn-var true :info init-expr})))))
       (merge {:env env :op :def :form form
               :name name :doc doc :init init-expr}
              (when tag {:tag tag})
@@ -878,12 +846,9 @@
                (let [init-expr (analyze env init)
                      be {:name (gensym (str (munge name) "__"))
                          :init init-expr
-<<<<<<< HEAD
                          :tag (or (-> name meta :tag)
-                                  (-> init-expr :tag))}]
-=======
+                                  (-> init-expr :tag))
                          :local true}]
->>>>>>> f02478a0
                  (recur (conj bes be)
                         (assoc-in env [:locals name] be)
                         (next bindings))))
