;   Copyright (c) Rich Hickey. All rights reserved.
;   The use and distribution terms for this software are covered by the
;   Eclipse Public License 1.0 (http://opensource.org/licenses/eclipse-1.0.php)
;   which can be found in the file epl-v10.html at the root of this distribution.
;   By using this software in any fashion, you are agreeing to be bound by
;   the terms of this license.
;   You must not remove this notice, or any other, from this software.

(ns cljs.core
  (:refer-clojure :exclude [-> ->> .. amap and areduce alength aclone assert binding bound-fn case comment cond condp
                            declare definline definterface defmethod defmulti defn defn- defonce
                            defprotocol defrecord defstruct deftype delay destructure doseq dosync dotimes doto
                            extend-protocol extend-type fn for future gen-class gen-interface
                            if-let if-not import io! lazy-cat lazy-seq let letfn locking loop
                            memfn ns or proxy proxy-super pvalues refer-clojure reify sync time
                            when when-first when-let when-not while with-bindings with-in-str
                            with-loading-context with-local-vars with-open with-out-str with-precision with-redefs
                            satisfies? identical? true? false? number? nil? instance? symbol? str get
                            make-array

                            aget aset
                            + - * / < <= > >= == zero? pos? neg? inc dec max min mod
                            byte char short int long float double
                            unchecked-byte unchecked-char unchecked-short unchecked-int
                            unchecked-long unchecked-float unchecked-double
                            unchecked-add unchecked-add-int unchecked-dec unchecked-dec-int
                            unchecked-divide unchecked-divide-int unchecked-inc unchecked-inc-int
                            unchecked-multiply unchecked-multiply-int unchecked-negate unchecked-negate-int
                            unchecked-subtract unchecked-subtract-int unchecked-remainder-int

                            bit-and bit-and-not bit-clear bit-flip bit-not bit-or bit-set
                            bit-test bit-shift-left bit-shift-right bit-xor

                            cond-> cond->> as-> some-> some->>])
  (:require clojure.walk))

(alias 'core 'clojure.core)

(defmacro import-macros [ns [& vars]]
  (core/let [ns (find-ns ns)
             vars (map #(ns-resolve ns %) vars)
             syms (map (core/fn [^clojure.lang.Var v] (core/-> v .sym (with-meta {:macro true}))) vars)
             defs (map (core/fn [sym var]
                                `(def ~sym (deref ~var))) syms vars)]
            `(do ~@defs
                 :imported)))

(import-macros clojure.core
 [-> ->> ..  and assert comment cond
  declare defn defn-
  doto
  extend-protocol fn for
  if-let if-not letfn
  memfn or
  when when-first when-let when-not while
  cond-> cond->> as-> some-> some->>])

(defmacro ^{:private true} assert-args [fnname & pairs]
  `(do (when-not ~(first pairs)
         (throw (IllegalArgumentException.
                  ~(core/str fnname " requires " (second pairs)))))
     ~(core/let [more (nnext pairs)]
        (when more
          (list* `assert-args fnname more)))))

(defn destructure [bindings]
  (core/let [bents (partition 2 bindings)
         pb (fn pb [bvec b v]
              (core/let [pvec
                     (fn [bvec b val]
                       (core/let [gvec (gensym "vec__")]
                         (core/loop [ret (-> bvec (conj gvec) (conj val))
                                     n 0
                                     bs b
                                     seen-rest? false]
                           (if (seq bs)
                             (core/let [firstb (first bs)]
                               (cond
                                 (= firstb '&) (recur (pb ret (second bs) (list `nthnext gvec n))
                                                      n
                                                      (nnext bs)
                                                      true)
                                 (= firstb :as) (pb ret (second bs) gvec)
                                 :else (if seen-rest?
                                         (throw (new Exception "Unsupported binding form, only :as can follow & parameter"))
                                         (recur (pb ret firstb  (list `nth gvec n nil))
                                                (core/inc n)
                                                (next bs)
                                                seen-rest?))))
                             ret))))
                     pmap
                     (fn [bvec b v]
                       (core/let [gmap (gensym "map__")
                                  defaults (:or b)]
                         (core/loop [ret (-> bvec (conj gmap) (conj v)
                                             (conj gmap) (conj `(if (seq? ~gmap) (apply hash-map ~gmap) ~gmap))
                                             ((fn [ret]
                                                (if (:as b)
                                                  (conj ret (:as b) gmap)
                                                  ret))))
                                     bes (reduce
                                          (fn [bes entry]
                                            (reduce #(assoc %1 %2 ((val entry) %2))
                                                    (dissoc bes (key entry))
                                                    ((key entry) bes)))
                                          (dissoc b :as :or)
                                          {:keys #(keyword (core/str %)), :strs core/str, :syms #(list `quote %)})]
                           (if (seq bes)
                             (core/let [bb (key (first bes))
                                        bk (val (first bes))
                                        has-default (contains? defaults bb)]
                               (recur (pb ret bb (if has-default
                                                   (list `get gmap bk (defaults bb))
                                                   (list `get gmap bk)))
                                      (next bes)))
                             ret))))]
                    (cond
                      (core/symbol? b) (-> bvec (conj b) (conj v))
                      (vector? b) (pvec bvec b v)
                      (map? b) (pmap bvec b v)
                      :else (throw (new Exception (core/str "Unsupported binding form: " b))))))
         process-entry (fn [bvec b] (pb bvec (first b) (second b)))]
        (if (every? core/symbol? (map first bents))
          bindings
          (reduce process-entry [] bents))))

(defmacro let
  "binding => binding-form init-expr

  Evaluates the exprs in a lexical context in which the symbols in
  the binding-forms are bound to their respective init-exprs or parts
  therein."
  [bindings & body]
  (assert-args
     (vector? bindings) "a vector for its binding"
     (even? (count bindings)) "an even number of forms in binding vector")
  `(let* ~(destructure bindings) ~@body))

(defmacro loop
  "Evaluates the exprs in a lexical context in which the symbols in
  the binding-forms are bound to their respective init-exprs or parts
  therein. Acts as a recur target."
  [bindings & body]
    (assert-args
      (vector? bindings) "a vector for its binding"
      (even? (count bindings)) "an even number of forms in binding vector")
    (let [db (destructure bindings)]
      (if (= db bindings)
        `(loop* ~bindings ~@body)
        (let [vs (take-nth 2 (drop 1 bindings))
              bs (take-nth 2 bindings)
              gs (map (fn [b] (if (core/symbol? b) b (gensym))) bs)
              bfs (reduce (fn [ret [b v g]]
                            (if (core/symbol? b)
                              (conj ret g v)
                              (conj ret g v b g)))
                          [] (map vector bs vs gs))]
          `(let ~bfs
             (loop* ~(vec (interleave gs gs))
               (let ~(vec (interleave bs gs))
                 ~@body)))))))

(def fast-path-protocols
  "protocol fqn -> [partition number, bit]"
  (zipmap (map #(symbol "cljs.core" (core/str %))
               '[IFn ICounted IEmptyableCollection ICollection IIndexed ASeq ISeq INext
                 ILookup IAssociative IMap IMapEntry ISet IStack IVector IDeref
                 IDerefWithTimeout IMeta IWithMeta IReduce IKVReduce IEquiv IHash
                 ISeqable ISequential IList IRecord IReversible ISorted IPrintWithWriter IWriter
                 IPrintWithWriter IPending IWatchable IEditableCollection ITransientCollection
                 ITransientAssociative ITransientMap ITransientVector ITransientSet
                 IMultiFn IChunkedSeq IChunkedNext IComparable])
          (iterate (fn [[p b]]
                     (if (core/== 2147483648 b)
                       [(core/inc p) 1]
                       [p (core/bit-shift-left b 1)]))
                   [0 1])))

(def fast-path-protocol-partitions-count
  "total number of partitions"
  (let [c (count fast-path-protocols)
        m (core/mod c 32)]
    (if (core/zero? m)
      (core/quot c 32)
      (core/inc (core/quot c 32)))))

(defmacro str [& xs]
  (let [strs (->> (repeat (count xs) "cljs.core.str(~{})")
                  (interpose ",")
                  (apply core/str))]
   (concat (list 'js* (core/str "[" strs "].join('')")) xs)))

(defn bool-expr [e]
  (vary-meta e assoc :tag 'boolean))

(defmacro nil? [x]
  `(coercive-= ~x nil))

;; internal - do not use.
(defmacro coercive-not [x]
  (bool-expr (list 'js* "(!~{})" x)))

;; internal - do not use.
(defmacro coercive-not= [x y]
  (bool-expr (list 'js* "(~{} != ~{})" x y)))

;; internal - do not use.
(defmacro coercive-= [x y]
  (bool-expr (list 'js* "(~{} == ~{})" x y)))

;; internal - do not use.
(defmacro coercive-boolean [x]
  (with-meta (list 'js* "~{}" x)
    {:tag 'boolean}))

;; internal - do not use.
(defmacro truth_ [x]
  (list 'js* "(~{} != null && ~{} !== false)" x x))

;; internal - do not use
(defmacro js-arguments []
  (list 'js* "arguments"))

(defmacro js-delete [obj key]
  (list 'js* "delete ~{}[~{}]" obj key))

(defmacro true? [x]
  (bool-expr (list 'js* "~{} === true" x)))

(defmacro false? [x]
  (bool-expr (list 'js* "~{} === false" x)))

(defmacro array? [x]
  (bool-expr (list 'js* "~{} instanceof Array" x)))

(defmacro exists? [x]
  (bool-expr (list 'js* "typeof ~{} !== 'undefined'" x)))

(defmacro undefined? [x]
  (bool-expr (list 'js* "(void 0 === ~{})" x)))

(defmacro identical? [a b]
  (bool-expr (list 'js* "(~{} === ~{})" a b)))

(defmacro instance? [t o]
  (bool-expr (list 'js* "(~{} instanceof ~{})" o t)))

(defmacro number? [x]
  (bool-expr (list 'js* "typeof ~{} === 'number'" x)))

(defmacro symbol? [x]
  (bool-expr `(instance? Symbol ~x)))

(defmacro aget
  ([a i]
     (list 'js* "(~{}[~{}])" a i))
  ([a i & idxs]
     (let [astr (apply core/str (repeat (count idxs) "[~{}]"))]
      `(~'js* ~(core/str "(~{}[~{}]" astr ")") ~a ~i ~@idxs))))

(defmacro aset [a i v]
  (list 'js* "(~{}[~{}] = ~{})" a i v))

(defmacro +
  ([] 0)
  ([x] x)
  ([x y] (list 'js* "(~{} + ~{})" x y))
  ([x y & more] `(+ (+ ~x ~y) ~@more)))

(defmacro byte [x] x)
(defmacro short [x] x)
(defmacro float [x] x)
(defmacro double [x] x)

(defmacro unchecked-byte [x] x)
(defmacro unchecked-char [x] x)
(defmacro unchecked-short [x] x)
(defmacro unchecked-float [x] x)
(defmacro unchecked-double [x] x)

(defmacro unchecked-add
  ([& xs] `(+ ~@xs)))

(defmacro unchecked-add-int
  ([& xs] `(+ ~@xs)))

(defmacro unchecked-dec
  ([x] `(dec ~x)))

(defmacro unchecked-dec-int
  ([x] `(dec ~x)))

(defmacro unchecked-divide-int
  ([& xs] `(/ ~@xs)))

(defmacro unchecked-inc
  ([x] `(inc ~x)))

(defmacro unchecked-inc-int
  ([x] `(inc ~x)))

(defmacro unchecked-multiply
  ([& xs] `(* ~@xs)))

(defmacro unchecked-multiply-int
  ([& xs] `(* ~@xs)))

(defmacro unchecked-negate
  ([x] `(- ~x)))

(defmacro unchecked-negate-int
  ([x] `(- ~x)))

(defmacro unchecked-remainder-int
  ([x n] `(mod ~x ~n)))

(defmacro unchecked-subtract
  ([& xs] `(- ~@xs)))

(defmacro unchecked-subtract-int
  ([& xs] `(- ~@xs)))

(defmacro -
  ([x] (list 'js* "(- ~{})" x))
  ([x y] (list 'js* "(~{} - ~{})" x y))
  ([x y & more] `(- (- ~x ~y) ~@more)))

(defmacro *
  ([] 1)
  ([x] x)
  ([x y] (list 'js* "(~{} * ~{})" x y))
  ([x y & more] `(* (* ~x ~y) ~@more)))

(defmacro /
  ([x] `(/ 1 ~x))
  ([x y] (list 'js* "(~{} / ~{})" x y))
  ([x y & more] `(/ (/ ~x ~y) ~@more)))

(defmacro divide
  ([x] `(/ 1 ~x))
  ([x y] (list 'js* "(~{} / ~{})" x y))
  ([x y & more] `(/ (/ ~x ~y) ~@more)))

(defmacro <
  ([x] true)
  ([x y] (bool-expr (list 'js* "(~{} < ~{})" x y)))
  ([x y & more] `(and (< ~x ~y) (< ~y ~@more))))

(defmacro <=
  ([x] true)
  ([x y] (bool-expr (list 'js* "(~{} <= ~{})" x y)))
  ([x y & more] `(and (<= ~x ~y) (<= ~y ~@more))))

(defmacro >
  ([x] true)
  ([x y] (bool-expr (list 'js* "(~{} > ~{})" x y)))
  ([x y & more] `(and (> ~x ~y) (> ~y ~@more))))

(defmacro >=
  ([x] true)
  ([x y] (bool-expr (list 'js* "(~{} >= ~{})" x y)))
  ([x y & more] `(and (>= ~x ~y) (>= ~y ~@more))))

(defmacro ==
  ([x] true)
  ([x y] (bool-expr (list 'js* "(~{} === ~{})" x y)))
  ([x y & more] `(and (== ~x ~y) (== ~y ~@more))))

(defmacro dec [x]
  `(- ~x 1))

(defmacro inc [x]
  `(+ ~x 1))

(defmacro zero? [x]
  `(== ~x 0))

(defmacro pos? [x]
  `(> ~x 0))

(defmacro neg? [x]
  `(< ~x 0))

(defmacro max
  ([x] x)
  ([x y] (list 'js* "((~{} > ~{}) ? ~{} : ~{})" x y x y))
  ([x y & more] `(max (max ~x ~y) ~@more)))

(defmacro min
  ([x] x)
  ([x y] (list 'js* "((~{} < ~{}) ? ~{} : ~{})" x y x y))
  ([x y & more] `(min (min ~x ~y) ~@more)))

(defmacro js-mod [num div]
  (list 'js* "(~{} % ~{})" num div))

(defmacro bit-not [x]
  (list 'js* "(~ ~{})" x))

(defmacro bit-and
  ([x y] (list 'js* "(~{} & ~{})" x y))
  ([x y & more] `(bit-and (bit-and ~x ~y) ~@more)))

;; internal do not use
(defmacro unsafe-bit-and
  ([x y] (bool-expr (list 'js* "(~{} & ~{})" x y)))
  ([x y & more] `(unsafe-bit-and (unsafe-bit-and ~x ~y) ~@more)))

(defmacro bit-or
  ([x y] (list 'js* "(~{} | ~{})" x y))
  ([x y & more] `(bit-or (bit-or ~x ~y) ~@more)))

(defmacro int [x]
  `(bit-or ~x 0))

(defmacro bit-xor
  ([x y] (list 'js* "(~{} ^ ~{})" x y))
  ([x y & more] `(bit-xor (bit-xor ~x ~y) ~@more)))

(defmacro bit-and-not
  ([x y] (list 'js* "(~{} & ~~{})" x y))
  ([x y & more] `(bit-and-not (bit-and-not ~x ~y) ~@more)))

(defmacro bit-clear [x n]
  (list 'js* "(~{} & ~(1 << ~{}))" x n))

(defmacro bit-flip [x n]
  (list 'js* "(~{} ^ (1 << ~{}))" x n))

(defmacro bit-test [x n]
  (list 'js* "((~{} & (1 << ~{})) != 0)" x n))

(defmacro bit-shift-left [x n]
  (list 'js* "(~{} << ~{})" x n))

(defmacro bit-shift-right [x n]
  (list 'js* "(~{} >> ~{})" x n))

(defmacro bit-shift-right-zero-fill [x n]
  (list 'js* "(~{} >>> ~{})" x n))

(defmacro bit-set [x n]
  (list 'js* "(~{} | (1 << ~{}))" x n))

;; internal
(defmacro mask [hash shift]
  (list 'js* "((~{} >>> ~{}) & 0x01f)" hash shift))

;; internal
(defmacro bitpos [hash shift]
  (list 'js* "(1 << ~{})" `(mask ~hash ~shift)))

;; internal
(defmacro caching-hash [coll hash-fn hash-key]
  `(let [h# ~hash-key]
     (if-not (nil? h#)
       h#
       (let [h# (~hash-fn ~coll)]
         (set! ~hash-key h#)
         h#))))

;;; internal -- reducers-related macros

(defn- do-curried
  [name doc meta args body]
  (let [cargs (vec (butlast args))]
    `(defn ~name ~doc ~meta
       (~cargs (fn [x#] (~name ~@cargs x#)))
       (~args ~@body))))

(defmacro ^:private defcurried
  "Builds another arity of the fn that returns a fn awaiting the last
  param"
  [name doc meta args & body]
  (do-curried name doc meta args body))

(defn- do-rfn [f1 k fkv]
  `(fn
     ([] (~f1))
     ~(clojure.walk/postwalk
       #(if (sequential? %)
          ((if (vector? %) vec identity)
           (core/remove #{k} %))
          %)
       fkv)
     ~fkv))

(defmacro ^:private rfn
  "Builds 3-arity reducing fn given names of wrapped fn and key, and k/v impl."
  [[f1 k] fkv]
  (do-rfn f1 k fkv))

;;; end of reducers macros

(defn protocol-prefix [psym]
  (core/str (-> (core/str psym) (.replace \. \$) (.replace \/ \$)) "$"))

(def #^:private base-type
     {nil "null"
      'object "object"
      'string "string"
      'number "number"
      'array "array"
      'function "function"
      'boolean "boolean"
      'default "_"})

(defmacro reify [& impls]
  (let [t      (gensym "t")
        meta-sym (gensym "meta")
        this-sym (gensym "_")
        locals (keys (:locals &env))
        ns     (-> &env :ns :name)
        munge  cljs.compiler/munge
        ns-t   (list 'js* (core/str (munge ns) "." (munge t)))]
    `(do
       (when (undefined? ~ns-t)
         (deftype ~t [~@locals ~meta-sym]
           IWithMeta
           (~'-with-meta [~this-sym ~meta-sym]
             (new ~t ~@locals ~meta-sym))
           IMeta
           (~'-meta [~this-sym] ~meta-sym)
           ~@impls))
       (new ~t ~@locals nil))))

(defmacro this-as
  "Defines a scope where JavaScript's implicit \"this\" is bound to the name provided."
  [name & body]
  `(let [~name (~'js* "this")]
     ~@body))

(defn to-property [sym]
  (symbol (core/str "-" sym)))

(defn resolve-protocol-symbol
  ([env psym] (resolve-protocol-symbol env psym false))
  ([env psym warn]
     (if (= 'Object psym)
       psym
       (let [existing (cljs.analyzer/resolve-existing-var (dissoc env :locals) psym)]
         (when warn
           (cond (not existing)
                 (cljs.analyzer/warning env (core/str "WARNING: Can't resolve protocol symbol " psym))

                 (not (:protocol-symbol existing))
                 (cljs.analyzer/warning env (core/str "WARNING: Symbol " psym " is not a protocol"))

                 (and (:deprecated existing)
                      (-> psym meta :deprecation-nowarn not))
                 (cljs.analyzer/warning env (core/str "WARNING: Protocol " psym " is deprecated"))))

         (if existing
           (vary-meta (:name existing) merge (meta psym))
           psym)))))

(defn emit-ifn-call-meth [arity-exprs]
  (let [ps (map (fn [_] (gensym "arg-")) (range (core/dec (apply core/max
                                                                (keys arity-exprs)))))
        atup #(take (core/dec %) ps)]
    (list* `fn
           (for [[a e] arity-exprs]
             `(~(vec (cons '_ (atup a)))
               (this-as this# (~e this# ~@(atup a))))))))

(defn emit-specify*-ifn [oprefix methods]
  (assert (= 1 (count methods)) "IFn only has -invoke")
  (let [[m arities] (first methods)
        _ (assert (= '-invoke m) "IFn only has -invoke")
        syms (into {} (map #(vector % (symbol (core/str "arity__" %))) (keys arities)))]
    `(let ~(vec (mapcat (fn [[a expr]] [(syms a) expr]) arities))
       (set! ~(oprefix 'call) ~(emit-ifn-call-meth syms))
       (set! ~(oprefix 'apply) ifn-apply-method))))

(defmacro specify*
  "Let an instance implement protocols, with a syntax loosely based on extend. Implementing closures are passed along with explicit arities:

  (specify* o
    ISeq {-first {1 first-impl}
          -rest  {1 rest-impl}}
    ILookup {-lookup {2 lookup-impl
                      3 lookup-default-impl}})

  This allows to attach existing closures as protocol methods to an object, which can be helpful if performance is critical. Implementations can also be passed inline, as specify does.

  Caveats: specify* doesn't do protocol less methods (Object pseudo protocol).
  Use specify for that or assign directly."
  [oexpr & proto+mmaps]
  (if-not (symbol? oexpr)
    (let [osym (with-meta (gensym "specify-target-") (meta oexpr))]
      `(let [~osym ~oexpr]
         (specify* ~osym ~@proto+mmaps)))
    (let [osym oexpr
          oprefix (fn [field] `(. ~osym ~(to-property field)))]
      `(do ~@(apply concat
                    (for [[proto methods] (partition 2 proto+mmaps)
                          :let [psym (resolve-protocol-symbol &env proto true)
                                pprefix (protocol-prefix psym)]]
                      (if (= psym 'cljs.core/IFn)
                        [(emit-specify*-ifn oprefix methods)]
                        (cons
                         (when-not (-> osym meta :skip-protocol-flag)
                           `(set! ~(oprefix pprefix) true))
                         (for [[method arities] methods
                               [arity impl] arities]
                           `(set! ~(oprefix (core/str pprefix method "$arity$" arity)) ~impl))))))
           ~osym))))


;; Methods without a protocol, e.g. toString
(defn emit-object-methods [tag osym sigs]
  (let [adapt-params (fn [[[this-sym & args] & body]]
                       (list (vec args) (list* 'this-as (vary-meta this-sym assoc :tag tag)
                                               body)))]
    (map (fn [[f & meths :as form]]
           `(set! (. ~osym ~(to-property f))
                  ~(with-meta `(fn ~@(map adapt-params meths)) (meta form))))
         sigs)))

;; Normalize (fn foo [a b c] x y z) and (fn foo ([a b c] x y z)) to ([a b c] x y z)
(defn fn-arities [[_ & fntail]]
  (if (vector? (first fntail))
    (list fntail)
    fntail))

;; This emits .call for specify this also allows field references for fn bodies
(defn emit-ifn-methods [tag osym sigs]
  (assert (= 1 (count sigs)) "IFn only has invoke")
  (assert (= '-invoke (ffirst sigs)) (core/str "IFn only has -invoke: " (first sigs)))
  (let [fmeta (meta (first sigs))
        this-sym (with-meta (gensym "this-sym") {:tag tag})
        adapt-params (fn [[[targ & args :as sig] & body]]
                       `(~(vec (cons '_ args))
                         (this-as ~this-sym
                           (let [~targ ~this-sym] ~@body))))
        meths (map adapt-params (fn-arities (first sigs)))
        argsym (gensym "args")]
    [`(set! (.-call ~osym) ~(with-meta `(fn ~@meths) fmeta))
     `(set! (.-apply ~osym) ifn-apply-method)]))

(defmacro specify
  "Let an instance implement a protocol by passing method bodies. Similar interface to extend-type."
  [oexpr & impls]
  (core/let [tag (-> oexpr meta :tag)
             arity-map (fn [form]
                         (let [arities (fn-arities form)]
                           (reduce (fn [am [[this-sym & rp :as params] & body]]
                                     (assert (-> params count am not) (core/str "Arity of implementation specified more than once: " form))
                                     (let [this-sym (vary-meta this-sym assoc :tag tag)
                                           wrapped `(fn ~(vec (cons this-sym rp)) ~@body)]
                                       (assoc am
                                         (count params) (with-meta wrapped (meta form)))))
                                   {} arities)))
             osym (with-meta (gensym "specify-target") (meta oexpr))
             {:keys [prelude proto-map]} (loop [prelude []
                                                proto-map {}
                                                s impls]
                                           (if-let [[proto & rst] (seq s)]
                                             (let [sigs (take-while seq? rst)
                                                   next-impls (drop-while seq? rst)]
                                               (core/condp = (resolve-protocol-symbol &env proto)
                                                 'Object        (recur (conj prelude (emit-object-methods tag osym sigs))
                                                                       proto-map
                                                                       next-impls)
                                                 'cljs.core/IFn (recur (conj prelude (emit-ifn-methods tag osym sigs))
                                                                       proto-map
                                                                       next-impls)
                                                 ; default
                                                 (recur prelude
                                                        (assoc proto-map proto (into {} (map (juxt first arity-map)
                                                                                             sigs)))
                                                        next-impls)))
                                             {:prelude prelude :proto-map proto-map}))]
    `(let [~osym ~oexpr]
       ~@(apply concat prelude)
       (specify* ~osym ~@(apply concat proto-map)))))

;; Extend js builtins
(defn emit-extend-base-type [env t impls]
  (let [impl-map (loop [ret {} s impls]
                   (if (seq s)
                     (recur (assoc ret (first s) (take-while seq? (next s)))
                            (drop-while seq? (next s)))
                     ret))
<<<<<<< HEAD
        warn-if-not-protocol #(when-not (= 'Object %)
                                (if cljs.analyzer/*cljs-warn-on-undeclared*
                                  (if-let [var (cljs.analyzer/resolve-existing-var (dissoc &env :locals) %)]
                                    (do
                                     (when-not (:protocol-symbol var)
                                       (cljs.analyzer/warning &env
                                         (core/str "WARNING: Symbol " % " is not a protocol")))
                                     (when (and cljs.analyzer/*cljs-warn-protocol-deprecated*
                                                (-> var :deprecated)
                                                (not (-> % meta :deprecation-nowarn)))
                                       (cljs.analyzer/warning &env
                                         (core/str "WARNING: Protocol " % " is deprecated"))))
                                    (cljs.analyzer/warning &env
                                      (core/str "WARNING: Can't resolve protocol symbol " %)))))
        skip-flag (set (-> tsym meta :skip-protocol-flag))]
    (if (base-type tsym)
      (let [t (base-type tsym)
            assign-impls (fn [[p sigs]]
                           (warn-if-not-protocol p)
                           (let [psym (resolve p)
                                 pfn-prefix (subs (core/str psym) 0 (clojure.core/inc (.indexOf (core/str psym) "/")))]
                             (cons `(aset ~psym ~t true)
                                   (map (fn [[f & meths :as form]]
                                          `(aset ~(symbol (core/str pfn-prefix f)) ~t ~(with-meta `(fn ~@meths) (meta form))))
                                        sigs))))]
        `(do ~@(mapcat assign-impls impl-map)))
      (let [t (resolve tsym)
            prototype-prefix (fn [sym]
                               `(.. ~tsym -prototype ~(to-property sym)))
            assign-impls (fn [[p sigs]]
                           (warn-if-not-protocol p)
                           (let [psym (resolve p)
                                 pprefix (protocol-prefix psym)]
                             (if (= p 'Object)
                               (let [adapt-params (fn [[sig & body]]
                                                    (let [[tname & args] sig]
                                                      (list (vec args) (list* 'this-as (vary-meta tname assoc :tag t) body))))]
                                 (map (fn [[f & meths :as form]]
                                        `(set! ~(prototype-prefix f)
                                               ~(with-meta `(fn ~@(map adapt-params meths)) (meta form))))
                                      sigs))
                               (concat (when-not (skip-flag psym)
                                         [`(set! ~(prototype-prefix pprefix) true)])
                                       (mapcat (fn [[f & meths :as form]]
                                                 (if (= psym 'cljs.core/IFn)
                                                   (let [adapt-params (fn [[[targ & args :as sig] & body]]
                                                                        (let [this-sym (with-meta 'self__ {:tag t})]
                                                                          `(~(vec (cons this-sym args))
                                                                            (this-as ~this-sym
                                                                                     (let [~targ ~this-sym]
                                                                                       ~@body)))))
                                                         meths (map adapt-params meths)
                                                         this-sym (with-meta 'self__ {:tag t})
                                                         argsym (gensym "args")]
                                                     [`(set! ~(prototype-prefix 'call) ~(with-meta `(fn ~@meths) (meta form)))
                                                      `(set! ~(prototype-prefix 'apply)
                                                             ~(with-meta
                                                                `(fn ~[this-sym argsym]
                                                                   (.apply (.-call ~this-sym) ~this-sym
                                                                           (.concat (array ~this-sym) (aclone ~argsym))))
                                                                (meta form)))])
                                                   (let [pf (core/str pprefix f)
                                                         adapt-params (fn [[[targ & args :as sig] & body]]
                                                                        (cons (vec (cons (vary-meta targ assoc :tag t) args))
                                                                              body))]
                                                     (if (vector? (first meths))
                                                       [`(set! ~(prototype-prefix (core/str pf "$arity$" (count (first meths)))) ~(with-meta `(fn ~@(adapt-params meths)) (meta form)))]
                                                       (map (fn [[sig & body :as meth]]
                                                              `(set! ~(prototype-prefix (core/str pf "$arity$" (count sig)))
                                                                     ~(with-meta `(fn ~(adapt-params meth)) (meta form))))
                                                            meths)))))
                                               sigs)))))]
        `(do ~@(mapcat assign-impls impl-map))))))
=======
        assign-impls (fn [[p sigs]]
                       (let [psym (resolve-protocol-symbol env p)
                             pfn-prefix (subs (core/str psym) 0 (clojure.core/inc (.indexOf (core/str psym) "/")))]
                         (cons `(aset ~psym ~t true)
                               (map (fn [[f & meths :as form]]
                                      `(aset ~(symbol (core/str pfn-prefix f)) ~t ~(with-meta `(fn ~@meths) (meta form))))
                                    sigs))))]
    `(do ~@(mapcat assign-impls impl-map) ~t)))

(defmacro extend-type [tsym & impls]
  (if-let [t (base-type tsym)]
    (emit-extend-base-type &env t impls)
    `(specify ~(with-meta `(.-prototype ~tsym) (meta tsym)) ~@impls)))
>>>>>>> e20b3ebb

(defn- prepare-protocol-masks [env t impls]
  (let [resolve #(let [ret (:name (cljs.analyzer/resolve-var (dissoc env :locals) %))]
                   (assert ret (core/str "Can't resolve: " %))
                   ret)
        impl-map (loop [ret {} s impls]
                   (if (seq s)
                     (recur (assoc ret (first s) (take-while seq? (next s)))
                            (drop-while seq? (next s)))
                     ret))]
    (if-let [fpp-pbs (seq (keep fast-path-protocols
                                (map resolve
                                     (keys impl-map))))]
      (let [fpps (into #{} (filter (partial contains? fast-path-protocols)
                                   (map resolve
                                        (keys impl-map))))
            fpp-partitions (group-by first fpp-pbs)
            fpp-partitions (into {} (map (juxt key (comp (partial map peek) val))
                                         fpp-partitions))
            fpp-partitions (into {} (map (juxt key (comp (partial reduce core/bit-or) val))
                                         fpp-partitions))]
        [fpps
         (reduce (fn [ps p]
                   (update-in ps [p] (fnil identity 0)))
                 fpp-partitions
                 (range fast-path-protocol-partitions-count))]))))

(defn dt->et
  ([t specs fields] (dt->et t specs fields false))
  ([t specs fields inline]
     (loop [ret [] s specs]
       (if (seq s)
         (recur (-> ret
                    (conj (first s))
                    (into
                      (reduce (fn [v [f sigs]]
                                (conj v (vary-meta (cons f (map #(cons (second %) (nnext %)) sigs))
                                                   assoc :cljs.analyzer/type t
                                                         :cljs.analyzer/fields fields
                                                         :protocol-impl true
                                                         :protocol-inline inline)))
                              []
                              (group-by first (take-while seq? (next s))))))
                (drop-while seq? (next s)))
         ret))))

(defn collect-protocols [impls env]
  (->> impls
      (filter core/symbol?)
      (map #(:name (cljs.analyzer/resolve-var (dissoc env :locals) %)))
      (into #{})))

(defmacro deftype [t fields & impls]
  (let [r (:name (cljs.analyzer/resolve-var (dissoc &env :locals) t))
        [fpps pmasks] (prepare-protocol-masks &env t impls)
        protocols (collect-protocols impls &env)
        t (vary-meta t assoc
            :protocols protocols
            :skip-protocol-flag fpps) ]
    (if (seq impls)
      `(do
         (deftype* ~t ~fields ~pmasks)
         (set! (.-cljs$lang$type ~t) true)
         (set! (.-cljs$lang$ctorStr ~t) ~(core/str r))
         (set! (.-cljs$lang$ctorPrWriter ~t) (fn [this# writer# opt#] (-write writer# ~(core/str r))))
         (extend-type ~t ~@(dt->et t impls fields true))
         ~t)
      `(do
         (deftype* ~t ~fields ~pmasks)
         (set! (.-cljs$lang$type ~t) true)
         (set! (.-cljs$lang$ctorStr ~t) ~(core/str r))
         (set! (.-cljs$lang$ctorPrWriter ~t) (fn [this# writer# opts#] (-write writer# ~(core/str r))))
         ~t))))

(defn- emit-defrecord
  "Do not use this directly - use defrecord"
  [env tagname rname fields impls]
  (let [hinted-fields fields
        fields (vec (map #(with-meta % nil) fields))
        base-fields fields
        pr-open (core/str "#" (.getNamespace rname) "." (.getName rname) "{")
        fields (conj fields '__meta '__extmap (with-meta '__hash {:mutable true}))]
    (let [gs (gensym)
          ksym (gensym "k")
          impls (concat
                 impls
                 ['IRecord
                  'IHash
                  `(~'-hash [this#] (caching-hash this# ~'hash-imap ~'__hash))
                  'IEquiv
                  `(~'-equiv [this# other#]
                             (if (and other#
                                      (identical? (.-constructor this#)
                                                  (.-constructor other#))
                                      (equiv-map this# other#))
                               true
                               false))
                  'IMeta
                  `(~'-meta [this#] ~'__meta)
                  'IWithMeta
                  `(~'-with-meta [this# ~gs] (new ~tagname ~@(replace {'__meta gs} fields)))
                  'ILookup
                  `(~'-lookup [this# k#] (-lookup this# k# nil))
                  `(~'-lookup [this# ~ksym else#]
                              (cond
                               ~@(mapcat (fn [f] [`(identical? ~ksym ~(keyword f)) f]) base-fields)
                               :else (get ~'__extmap ~ksym else#)))
                  'ICounted
                  `(~'-count [this#] (+ ~(count base-fields) (count ~'__extmap)))
                  'ICollection
                  `(~'-conj [this# entry#]
                            (if (vector? entry#)
                              (-assoc this# (-nth entry# 0) (-nth entry# 1))
                              (reduce -conj
                                      this#
                                      entry#)))
                  'IAssociative
                  `(~'-assoc [this# k# ~gs]
                             (condp identical? k#
                               ~@(mapcat (fn [fld]
                                           [(keyword fld) (list* `new tagname (replace {fld gs '__hash nil} fields))])
                                         base-fields)
                               (new ~tagname ~@(remove #{'__extmap '__hash} fields) (assoc ~'__extmap k# ~gs) nil)))
                  'IMap
                  `(~'-dissoc [this# k#] (if (contains? #{~@(map keyword base-fields)} k#)
                                           (dissoc (with-meta (into {} this#) ~'__meta) k#)
                                           (new ~tagname ~@(remove #{'__extmap '__hash} fields)
                                                (not-empty (dissoc ~'__extmap k#))
                                                nil)))
                  'ISeqable
                  `(~'-seq [this#] (seq (concat [~@(map #(list `vector (keyword %) %) base-fields)]
                                                ~'__extmap)))

                  'IPrintWithWriter
                  `(~'-pr-writer [this# writer# opts#]
                                 (let [pr-pair# (fn [keyval#] (pr-sequential-writer writer# pr-writer "" " " "" opts# keyval#))]
                                   (pr-sequential-writer
                                    writer# pr-pair# ~pr-open ", " "}" opts#
                                    (concat [~@(map #(list `vector (keyword %) %) base-fields)]
                                            ~'__extmap))))
                  ])
          [fpps pmasks] (prepare-protocol-masks env tagname impls)
          protocols (collect-protocols impls env)
          tagname (vary-meta tagname assoc
                    :protocols protocols
                    :skip-protocol-flag fpps)]
      `(do
         (~'defrecord* ~tagname ~hinted-fields ~pmasks)
         (extend-type ~tagname ~@(dt->et tagname impls fields true))))))

(defn- build-positional-factory
  [rsym rname fields]
  (let [fn-name (symbol (core/str '-> rsym))]
    `(defn ~fn-name
       [~@fields]
       (new ~rname ~@fields))))

(defn- build-map-factory
  [rsym rname fields]
  (let [fn-name (symbol (core/str 'map-> rsym))
	ms (gensym)
	ks (map keyword fields)
	getters (map (fn [k] `(~k ~ms)) ks)]
    `(defn ~fn-name
       [~ms]
       (new ~rname ~@getters nil (dissoc ~ms ~@ks)))))

(defmacro defrecord [rsym fields & impls]
  (let [r (:name (cljs.analyzer/resolve-var (dissoc &env :locals) rsym))]
    `(let []
       ~(emit-defrecord &env rsym r fields impls)
       (set! (.-cljs$lang$type ~r) true)
       (set! (.-cljs$lang$ctorPrSeq ~r) (fn [this#] (list ~(core/str r))))
       (set! (.-cljs$lang$ctorPrWriter ~r) (fn [this# writer#] (-write writer# ~(core/str r))))
       ~(build-positional-factory rsym r fields)
       ~(build-map-factory rsym r fields)
       ~r)))

(defmacro defprotocol [psym & doc+methods]
  (let [p (:name (cljs.analyzer/resolve-var (dissoc &env :locals) psym))
        psym (vary-meta psym assoc :protocol-symbol true)
        ns-name (-> &env :ns :name)
        fqn (fn [n] (symbol (core/str ns-name "." n)))
        prefix (protocol-prefix p)
        methods (if (core/string? (first doc+methods)) (next doc+methods) doc+methods)
        expand-sig (fn [fname slot sig]
                     `(~sig
                       (if (and ~(first sig) (. ~(first sig) ~(symbol (core/str "-" slot)))) ;; Property access needed here.
                         (. ~(first sig) ~slot ~@sig)
                         (let [x# (if (nil? ~(first sig)) nil ~(first sig))]
                           ((or
                             (aget ~(fqn fname) (goog.typeOf x#))
                             (aget ~(fqn fname) "_")
                             (throw (missing-protocol
                                     ~(core/str psym "." fname) ~(first sig))))
                            ~@sig)))))
        method (fn [[fname & sigs]]
                 (let [sigs (take-while vector? sigs)
                       slot (symbol (core/str prefix (name fname)))
                       fname (vary-meta fname assoc :protocol p)]
                   `(defn ~fname ~@(map (fn [sig]
                                          (expand-sig fname
                                                      (symbol (core/str slot "$arity$" (count sig)))
                                                      sig))
                                        sigs))))]
    `(do
       (set! ~'*unchecked-if* true)
       (def ~psym (~'js* "{}"))
       ~@(map method methods)
       (set! ~'*unchecked-if* false))))

(defmacro satisfies?
  "Returns true if x satisfies the protocol"
  ([psym x] `(satisfies? ~psym ~x true))
  ([psym x check-native]
    (let [p          (:name
                       (cljs.analyzer/resolve-var
                         (dissoc &env :locals) psym))
          prefix     (protocol-prefix p)
          xsym       (bool-expr (gensym))
          [part bit] (fast-path-protocols p)
          msym       (symbol
                       (core/str "-cljs$lang$protocol_mask$partition" part "$"))]
      `(let [~xsym ~x]
         (if ~xsym
           (if (or ~(if bit `(unsafe-bit-and (. ~xsym ~msym) ~bit))
                 ~(bool-expr `(. ~xsym ~(symbol (core/str "-" prefix)))))
             true
             ~(if check-native
                `(if (coercive-not (. ~xsym ~msym))
                   (cljs.core/type_satisfies_ ~psym ~xsym)
                   false)
                false))
           ~(if check-native
              `(cljs.core/type_satisfies_ ~psym ~xsym)
              false))))))

(defmacro lazy-seq [& body]
  `(new cljs.core/LazySeq nil false (fn [] ~@body) nil))

(defmacro delay [& body]
  "Takes a body of expressions and yields a Delay object that will
  invoke the body only the first time it is forced (with force or deref/@), and
  will cache the result and return it on all subsequent force
  calls."
  `(new cljs.core/Delay (atom {:done false, :value nil}) (fn [] ~@body)))

(defmacro binding
  "binding => var-symbol init-expr

  Creates new bindings for the (already-existing) vars, with the
  supplied initial values, executes the exprs in an implicit do, then
  re-establishes the bindings that existed before.  The new bindings
  are made in parallel (unlike let); all init-exprs are evaluated
  before the vars are bound to their new values."
  [bindings & body]
  (let [names (take-nth 2 bindings)
        vals (take-nth 2 (drop 1 bindings))
        tempnames (map (comp gensym name) names)
        binds (map vector names vals)
        resets (reverse (map vector names tempnames))]
    (cljs.analyzer/confirm-bindings &env names)
    `(let [~@(interleave tempnames names)]
       (try
        ~@(map
           (fn [[k v]] (list 'set! k v))
           binds)
        ~@body
        (finally
         ~@(map
            (fn [[k v]] (list 'set! k v))
            resets))))))

(defmacro condp
  "Takes a binary predicate, an expression, and a set of clauses.
  Each clause can take the form of either:

  test-expr result-expr

  test-expr :>> result-fn

  Note :>> is an ordinary keyword.

  For each clause, (pred test-expr expr) is evaluated. If it returns
  logical true, the clause is a match. If a binary clause matches, the
  result-expr is returned, if a ternary clause matches, its result-fn,
  which must be a unary function, is called with the result of the
  predicate as its argument, the result of that call being the return
  value of condp. A single default expression can follow the clauses,
  and its value will be returned if no clause matches. If no default
  expression is provided and no clause matches, an
  IllegalArgumentException is thrown."
  {:added "1.0"}

  [pred expr & clauses]
  (let [gpred (gensym "pred__")
        gexpr (gensym "expr__")
        emit (fn emit [pred expr args]
               (let [[[a b c :as clause] more]
                       (split-at (if (= :>> (second args)) 3 2) args)
                       n (count clause)]
                 (cond
                  (= 0 n) `(throw (js/Error. (core/str "No matching clause: " ~expr)))
                  (= 1 n) a
                  (= 2 n) `(if (~pred ~a ~expr)
                             ~b
                             ~(emit pred expr more))
                  :else `(if-let [p# (~pred ~a ~expr)]
                           (~c p#)
                           ~(emit pred expr more)))))
        gres (gensym "res__")]
    `(let [~gpred ~pred
           ~gexpr ~expr]
       ~(emit gpred gexpr clauses))))

(defmacro case [e & clauses]
  (let [default (if (odd? (count clauses))
                  (last clauses)
                  `(throw (js/Error. (core/str "No matching clause: " ~e))))
        assoc-test (fn assoc-test [m test expr]
                         (if (contains? m test)
                           (throw (clojure.core/IllegalArgumentException.
                                   (core/str "Duplicate case test constant '"
                                             test "'"
                                             (when (:line &env)
                                               (core/str " on line " (:line &env) " "
                                                         cljs.analyzer/*cljs-file*)))))
                           (assoc m test expr)))
        pairs (reduce (fn [m [test expr]]
                        (cond
                         (seq? test) (reduce (fn [m test]
                                               (let [test (if (core/symbol? test)
                                                            (list 'quote test)
                                                            test)]
                                                 (assoc-test m test expr)))
                                             m test)
                         (core/symbol? test) (assoc-test m (list 'quote test) expr)
                         :else (assoc-test m test expr)))
                      {} (partition 2 clauses))
        esym (gensym)]
   `(let [~esym ~e]
      (cond
        ~@(mapcat (fn [[m c]] `((cljs.core/= ~m ~esym) ~c)) pairs)
        :else ~default))))

(defmacro try
  "(try expr* catch-clause* finally-clause?)

   Special Form

   catch-clause => (catch protoname name expr*)
   finally-clause => (finally expr*)

  Catches and handles JavaScript exceptions."
  [& forms]
  (let [catch? #(and (seq? %) (= (first %) 'catch))
        [body catches] (split-with (complement catch?) forms)
        [catches fin] (split-with catch? catches)
        e (gensym "e")]
    (assert (every? #(clojure.core/> (count %) 2) catches) "catch block must specify a prototype and a name")
    (if (seq catches)
      `(~'try*
        ~@body
        (catch ~e
            (cond
             ~@(mapcat
                (fn [[_ type name & cb]]
                  `[(instance? ~type ~e) (let [~name ~e] ~@cb)])
                catches)
             :else (throw ~e)))
        ~@fin)
      `(~'try*
        ~@body
        ~@fin))))

(defmacro assert
  "Evaluates expr and throws an exception if it does not evaluate to
  logical true."
  ([x]
     (when *assert*
       `(when-not ~x
          (throw (js/Error.
                  (cljs.core/str "Assert failed: " (cljs.core/pr-str '~x)))))))
  ([x message]
     (when *assert*
       `(when-not ~x
          (throw (js/Error.
                  (cljs.core/str "Assert failed: " ~message "\n" (cljs.core/pr-str '~x))))))))

(defmacro for
  "List comprehension. Takes a vector of one or more
   binding-form/collection-expr pairs, each followed by zero or more
   modifiers, and yields a lazy sequence of evaluations of expr.
   Collections are iterated in a nested fashion, rightmost fastest,
   and nested coll-exprs can refer to bindings created in prior
   binding-forms.  Supported modifiers are: :let [binding-form expr ...],
   :while test, :when test.

  (take 100 (for [x (range 100000000) y (range 1000000) :while (< y x)]  [x y]))"
  [seq-exprs body-expr]
  (assert-args for
     (vector? seq-exprs) "a vector for its binding"
     (even? (count seq-exprs)) "an even number of forms in binding vector")
  (let [to-groups (fn [seq-exprs]
                    (reduce (fn [groups [k v]]
                              (if (keyword? k)
                                (conj (pop groups) (conj (peek groups) [k v]))
                                (conj groups [k v])))
                            [] (partition 2 seq-exprs)))
        err (fn [& msg] (throw (ex-info (apply core/str msg) {})))
        emit-bind (fn emit-bind [[[bind expr & mod-pairs]
                                  & [[_ next-expr] :as next-groups]]]
                    (let [giter (gensym "iter__")
                          gxs (gensym "s__")
                          do-mod (fn do-mod [[[k v :as pair] & etc]]
                                   (cond
                                     (= k :let) `(let ~v ~(do-mod etc))
                                     (= k :while) `(when ~v ~(do-mod etc))
                                     (= k :when) `(if ~v
                                                    ~(do-mod etc)
                                                    (recur (rest ~gxs)))
                                     (keyword? k) (err "Invalid 'for' keyword " k)
                                     next-groups
                                      `(let [iterys# ~(emit-bind next-groups)
                                             fs# (seq (iterys# ~next-expr))]
                                         (if fs#
                                           (concat fs# (~giter (rest ~gxs)))
                                           (recur (rest ~gxs))))
                                     :else `(cons ~body-expr
                                                  (~giter (rest ~gxs)))))]
                      (if next-groups
                        #_ "not the inner-most loop"
                        `(fn ~giter [~gxs]
                           (lazy-seq
                            (loop [~gxs ~gxs]
                              (when-first [~bind ~gxs]
                                ~(do-mod mod-pairs)))))
                        #_"inner-most loop"
                        (let [gi (gensym "i__")
                              gb (gensym "b__")
                              do-cmod (fn do-cmod [[[k v :as pair] & etc]]
                                        (cond
                                          (= k :let) `(let ~v ~(do-cmod etc))
                                          (= k :while) `(when ~v ~(do-cmod etc))
                                          (= k :when) `(if ~v
                                                         ~(do-cmod etc)
                                                         (recur
                                                           (unchecked-inc ~gi)))
                                          (keyword? k)
                                            (err "Invalid 'for' keyword " k)
                                          :else
                                            `(do (chunk-append ~gb ~body-expr)
                                                 (recur (unchecked-inc ~gi)))))]
                          `(fn ~giter [~gxs]
                             (lazy-seq
                               (loop [~gxs ~gxs]
                                 (when-let [~gxs (seq ~gxs)]
                                   (if (chunked-seq? ~gxs)
                                     (let [c# ^not-native (chunk-first ~gxs)
                                           size# (count c#)
                                           ~gb (chunk-buffer size#)]
                                       (if (coercive-boolean
                                            (loop [~gi 0]
                                              (if (< ~gi size#)
                                                (let [~bind (-nth c# ~gi)]
                                                  ~(do-cmod mod-pairs))
                                                true)))
                                         (chunk-cons
                                           (chunk ~gb)
                                           (~giter (chunk-rest ~gxs)))
                                         (chunk-cons (chunk ~gb) nil)))
                                     (let [~bind (first ~gxs)]
                                       ~(do-mod mod-pairs)))))))))))]
    `(let [iter# ~(emit-bind (to-groups seq-exprs))]
       (iter# ~(second seq-exprs)))))

(defmacro doseq
  "Repeatedly executes body (presumably for side-effects) with
  bindings and filtering as provided by \"for\".  Does not retain
  the head of the sequence. Returns nil."
  [seq-exprs & body]
  (assert-args doseq
     (vector? seq-exprs) "a vector for its binding"
     (even? (count seq-exprs)) "an even number of forms in binding vector")
  (let [err (fn [& msg] (throw (ex-info (apply core/str msg) {})))
        step (fn step [recform exprs]
               (if-not exprs
                 [true `(do ~@body)]
                 (let [k (first exprs)
                       v (second exprs)

                       seqsym (gensym "seq__")
                       recform (if (keyword? k) recform `(recur (next ~seqsym) nil 0 0))
                       steppair (step recform (nnext exprs))
                       needrec (steppair 0)
                       subform (steppair 1)]
                   (cond
                     (= k :let) [needrec `(let ~v ~subform)]
                     (= k :while) [false `(when ~v
                                            ~subform
                                            ~@(when needrec [recform]))]
                     (= k :when) [false `(if ~v
                                           (do
                                             ~subform
                                             ~@(when needrec [recform]))
                                           ~recform)]
                     (keyword? k) (err "Invalid 'doseq' keyword" k)
                     :else (let [chunksym (with-meta (gensym "chunk__")
                                            {:tag 'not-native})
                                 countsym (gensym "count__")
                                 isym     (gensym "i__")
                                 recform-chunk  `(recur ~seqsym ~chunksym ~countsym (unchecked-inc ~isym))
                                 steppair-chunk (step recform-chunk (nnext exprs))
                                 subform-chunk  (steppair-chunk 1)]
                             [true `(loop [~seqsym   (seq ~v)
                                           ~chunksym nil
                                           ~countsym 0
                                           ~isym     0]
                                      (if (coercive-boolean (< ~isym ~countsym))
                                        (let [~k (-nth ~chunksym ~isym)]
                                          ~subform-chunk
                                          ~@(when needrec [recform-chunk]))
                                        (when-let [~seqsym (seq ~seqsym)]
                                          (if (chunked-seq? ~seqsym)
                                            (let [c# (chunk-first ~seqsym)]
                                              (recur (chunk-rest ~seqsym) c#
                                                     (count c#) 0))
                                            (let [~k (first ~seqsym)]
                                              ~subform
                                              ~@(when needrec [recform]))))))])))))]
    (nth (step nil (seq seq-exprs)) 1)))

(defmacro array [& rest]
  (let [xs-str (->> (repeat "~{}")
                    (take (count rest))
                    (interpose ",")
                    (apply core/str))]
   (concat
    (list 'js* (core/str "[" xs-str "]"))
    rest)))

(defmacro make-array
  [size]
  `(js/Array. ~size))

(defmacro js-obj [& rest]
  (let [kvs-str (->> (repeat "~{}:~{}")
                     (take (quot (count rest) 2))
                     (interpose ",")
                     (apply core/str))]
    (concat
     (list 'js* (core/str "{" kvs-str "}"))
     rest)))

(defmacro alength [a]
  (list 'js* "~{}.length" a))

(defmacro aclone [a]
  (list 'js* "~{}.slice()" a))

(defmacro amap
  "Maps an expression across an array a, using an index named idx, and
  return value named ret, initialized to a clone of a, then setting
  each element of ret to the evaluation of expr, returning the new
  array ret."
  [a idx ret expr]
  `(let [a# ~a
         ~ret (aclone a#)]
     (loop  [~idx 0]
       (if (< ~idx  (alength a#))
         (do
           (aset ~ret ~idx ~expr)
           (recur (inc ~idx)))
         ~ret))))

(defmacro areduce
  "Reduces an expression across an array a, using an index named idx,
  and return value named ret, initialized to init, setting ret to the
  evaluation of expr at each step, returning ret."
  [a idx ret init expr]
  `(let [a# ~a]
     (loop  [~idx 0 ~ret ~init]
       (if (< ~idx  (alength a#))
         (recur (inc ~idx) ~expr)
         ~ret))))

(defmacro dotimes
  "bindings => name n

  Repeatedly executes body (presumably for side-effects) with name
  bound to integers from 0 through n-1."
  [bindings & body]
  (let [i (first bindings)
        n (second bindings)]
    `(let [n# ~n]
       (loop [~i 0]
         (when (< ~i n#)
           ~@body
           (recur (inc ~i)))))))

(defn ^:private check-valid-options
  "Throws an exception if the given option map contains keys not listed
  as valid, else returns nil."
  [options & valid-keys]
  (when (seq (apply disj (apply hash-set (keys options)) valid-keys))
    (throw
     (apply core/str "Only these options are valid: "
	    (first valid-keys)
	    (map #(core/str ", " %) (rest valid-keys))))))

(defmacro defmulti
  "Creates a new multimethod with the associated dispatch function.
  The docstring and attribute-map are optional.

  Options are key-value pairs and may be one of:
    :default    the default dispatch value, defaults to :default
    :hierarchy  the isa? hierarchy to use for dispatching
                defaults to the global hierarchy"
  [mm-name & options]
  (let [docstring   (if (core/string? (first options))
                      (first options)
                      nil)
        options     (if (core/string? (first options))
                      (next options)
                      options)
        m           (if (map? (first options))
                      (first options)
                      {})
        options     (if (map? (first options))
                      (next options)
                      options)
        dispatch-fn (first options)
        options     (next options)
        m           (if docstring
                      (assoc m :doc docstring)
                      m)
        m           (if (meta mm-name)
                      (conj (meta mm-name) m)
                      m)]
    (when (= (count options) 1)
      (throw (Exception. "The syntax for defmulti has changed. Example: (defmulti name dispatch-fn :default dispatch-value)")))
    (let [options   (apply hash-map options)
          default   (core/get options :default :default)]
      (check-valid-options options :default :hierarchy)
      `(def ~(with-meta mm-name m)
         (let [method-table# (atom {})
               prefer-table# (atom {})
               method-cache# (atom {})
               cached-hierarchy# (atom {})
               hierarchy# (get ~options :hierarchy (cljs.core/get-global-hierarchy))]
           (cljs.core/MultiFn. ~(name mm-name) ~dispatch-fn ~default hierarchy#
                               method-table# prefer-table# method-cache# cached-hierarchy#))))))

(defmacro defmethod
  "Creates and installs a new method of multimethod associated with dispatch-value. "
  [multifn dispatch-val & fn-tail]
  `(-add-method ~(with-meta multifn {:tag 'cljs.core/MultiFn}) ~dispatch-val (fn ~@fn-tail)))

(defmacro time
  "Evaluates expr and prints the time it took. Returns the value of expr."
  [expr]
  `(let [start# (.getTime (js/Date.))
         ret# ~expr]
     (prn (core/str "Elapsed time: " (- (.getTime (js/Date.)) start#) " msecs"))
     ret#))

(defmacro simple-benchmark
  "Runs expr iterations times in the context of a let expression with
  the given bindings, then prints out the bindings and the expr
  followed by number of iterations and total time. The optional
  argument print-fn, defaulting to println, sets function used to
  print the result. expr's string representation will be produced
  using pr-str in any case."
  [bindings expr iterations & {:keys [print-fn] :or {print-fn 'println}}]
  (let [bs-str   (pr-str bindings)
        expr-str (pr-str expr)]
    `(let ~bindings
       (let [start#   (.getTime (js/Date.))
             ret#     (dotimes [_# ~iterations] ~expr)
             end#     (.getTime (js/Date.))
             elapsed# (- end# start#)]
         (~print-fn (str ~bs-str ", " ~expr-str ", "
                         ~iterations " runs, " elapsed# " msecs"))))))

(def cs (into [] (map (comp symbol core/str core/char) (range 97 118))))

(defn gen-apply-to-helper
  ([] (gen-apply-to-helper 1))
  ([n]
     (let [prop (symbol (core/str "-cljs$core$IFn$_invoke$arity$" n))
           f (symbol (core/str "cljs$core$IFn$_invoke$arity$" n))]
       (if (core/<= n 20)
         `(let [~(cs (core/dec n)) (-first ~'args)
                ~'args (-rest ~'args)]
            (if (core/== ~'argc ~n)
              (if (. ~'f ~prop)
                (. ~'f (~f ~@(take n cs)))
                (~'f ~@(take n cs)))
              ~(gen-apply-to-helper (core/inc n))))
         `(throw (js/Error. "Only up to 20 arguments supported on functions"))))))

(defmacro gen-apply-to []
  `(do
     (set! ~'*unchecked-if* true)
     (defn ~'apply-to [~'f ~'argc ~'args]
       (let [~'args (seq ~'args)]
         (if (zero? ~'argc)
           (~'f)
           ~(gen-apply-to-helper))))
     (set! ~'*unchecked-if* false)))

(defmacro with-out-str
  "Evaluates exprs in a context in which *print-fn* is bound to .append
  on a fresh StringBuffer.  Returns the string created by any nested
  printing calls."
  [& body]
  `(let [sb# (goog.string/StringBuffer.)]
     (binding [cljs.core/*print-fn* (fn [x#] (.append sb# x#))]
       ~@body)
     (cljs.core/str sb#)))

(defmacro lazy-cat
  "Expands to code which yields a lazy sequence of the concatenation
  of the supplied colls.  Each coll expr is not evaluated until it is
  needed. 

  (lazy-cat xs ys zs) === (concat (lazy-seq xs) (lazy-seq ys) (lazy-seq zs))"
  [& colls]
  `(concat ~@(map #(list `lazy-seq %) colls)))<|MERGE_RESOLUTION|>--- conflicted
+++ resolved
@@ -586,12 +586,16 @@
   Caveats: specify* doesn't do protocol less methods (Object pseudo protocol).
   Use specify for that or assign directly."
   [oexpr & proto+mmaps]
-  (if-not (symbol? oexpr)
+  (if-not (core/symbol? oexpr)
     (let [osym (with-meta (gensym "specify-target-") (meta oexpr))]
       `(let [~osym ~oexpr]
          (specify* ~osym ~@proto+mmaps)))
     (let [osym oexpr
-          oprefix (fn [field] `(. ~osym ~(to-property field)))]
+          oprefix (fn [field] `(. ~osym ~(to-property field)))
+          skip-meta (-> osym meta :skip-protocol-flag)
+          skip-flag? (if (core/instance? Boolean skip-meta)
+                       (constantly skip-meta)
+                       (set skip-meta))]
       `(do ~@(apply concat
                     (for [[proto methods] (partition 2 proto+mmaps)
                           :let [psym (resolve-protocol-symbol &env proto true)
@@ -599,7 +603,7 @@
                       (if (= psym 'cljs.core/IFn)
                         [(emit-specify*-ifn oprefix methods)]
                         (cons
-                         (when-not (-> osym meta :skip-protocol-flag)
+                         (when-not (skip-flag? psym)
                            `(set! ~(oprefix pprefix) true))
                          (for [[method arities] methods
                                [arity impl] arities]
@@ -682,81 +686,6 @@
                      (recur (assoc ret (first s) (take-while seq? (next s)))
                             (drop-while seq? (next s)))
                      ret))
-<<<<<<< HEAD
-        warn-if-not-protocol #(when-not (= 'Object %)
-                                (if cljs.analyzer/*cljs-warn-on-undeclared*
-                                  (if-let [var (cljs.analyzer/resolve-existing-var (dissoc &env :locals) %)]
-                                    (do
-                                     (when-not (:protocol-symbol var)
-                                       (cljs.analyzer/warning &env
-                                         (core/str "WARNING: Symbol " % " is not a protocol")))
-                                     (when (and cljs.analyzer/*cljs-warn-protocol-deprecated*
-                                                (-> var :deprecated)
-                                                (not (-> % meta :deprecation-nowarn)))
-                                       (cljs.analyzer/warning &env
-                                         (core/str "WARNING: Protocol " % " is deprecated"))))
-                                    (cljs.analyzer/warning &env
-                                      (core/str "WARNING: Can't resolve protocol symbol " %)))))
-        skip-flag (set (-> tsym meta :skip-protocol-flag))]
-    (if (base-type tsym)
-      (let [t (base-type tsym)
-            assign-impls (fn [[p sigs]]
-                           (warn-if-not-protocol p)
-                           (let [psym (resolve p)
-                                 pfn-prefix (subs (core/str psym) 0 (clojure.core/inc (.indexOf (core/str psym) "/")))]
-                             (cons `(aset ~psym ~t true)
-                                   (map (fn [[f & meths :as form]]
-                                          `(aset ~(symbol (core/str pfn-prefix f)) ~t ~(with-meta `(fn ~@meths) (meta form))))
-                                        sigs))))]
-        `(do ~@(mapcat assign-impls impl-map)))
-      (let [t (resolve tsym)
-            prototype-prefix (fn [sym]
-                               `(.. ~tsym -prototype ~(to-property sym)))
-            assign-impls (fn [[p sigs]]
-                           (warn-if-not-protocol p)
-                           (let [psym (resolve p)
-                                 pprefix (protocol-prefix psym)]
-                             (if (= p 'Object)
-                               (let [adapt-params (fn [[sig & body]]
-                                                    (let [[tname & args] sig]
-                                                      (list (vec args) (list* 'this-as (vary-meta tname assoc :tag t) body))))]
-                                 (map (fn [[f & meths :as form]]
-                                        `(set! ~(prototype-prefix f)
-                                               ~(with-meta `(fn ~@(map adapt-params meths)) (meta form))))
-                                      sigs))
-                               (concat (when-not (skip-flag psym)
-                                         [`(set! ~(prototype-prefix pprefix) true)])
-                                       (mapcat (fn [[f & meths :as form]]
-                                                 (if (= psym 'cljs.core/IFn)
-                                                   (let [adapt-params (fn [[[targ & args :as sig] & body]]
-                                                                        (let [this-sym (with-meta 'self__ {:tag t})]
-                                                                          `(~(vec (cons this-sym args))
-                                                                            (this-as ~this-sym
-                                                                                     (let [~targ ~this-sym]
-                                                                                       ~@body)))))
-                                                         meths (map adapt-params meths)
-                                                         this-sym (with-meta 'self__ {:tag t})
-                                                         argsym (gensym "args")]
-                                                     [`(set! ~(prototype-prefix 'call) ~(with-meta `(fn ~@meths) (meta form)))
-                                                      `(set! ~(prototype-prefix 'apply)
-                                                             ~(with-meta
-                                                                `(fn ~[this-sym argsym]
-                                                                   (.apply (.-call ~this-sym) ~this-sym
-                                                                           (.concat (array ~this-sym) (aclone ~argsym))))
-                                                                (meta form)))])
-                                                   (let [pf (core/str pprefix f)
-                                                         adapt-params (fn [[[targ & args :as sig] & body]]
-                                                                        (cons (vec (cons (vary-meta targ assoc :tag t) args))
-                                                                              body))]
-                                                     (if (vector? (first meths))
-                                                       [`(set! ~(prototype-prefix (core/str pf "$arity$" (count (first meths)))) ~(with-meta `(fn ~@(adapt-params meths)) (meta form)))]
-                                                       (map (fn [[sig & body :as meth]]
-                                                              `(set! ~(prototype-prefix (core/str pf "$arity$" (count sig)))
-                                                                     ~(with-meta `(fn ~(adapt-params meth)) (meta form))))
-                                                            meths)))))
-                                               sigs)))))]
-        `(do ~@(mapcat assign-impls impl-map))))))
-=======
         assign-impls (fn [[p sigs]]
                        (let [psym (resolve-protocol-symbol env p)
                              pfn-prefix (subs (core/str psym) 0 (clojure.core/inc (.indexOf (core/str psym) "/")))]
@@ -770,7 +699,6 @@
   (if-let [t (base-type tsym)]
     (emit-extend-base-type &env t impls)
     `(specify ~(with-meta `(.-prototype ~tsym) (meta tsym)) ~@impls)))
->>>>>>> e20b3ebb
 
 (defn- prepare-protocol-masks [env t impls]
   (let [resolve #(let [ret (:name (cljs.analyzer/resolve-var (dissoc env :locals) %))]
